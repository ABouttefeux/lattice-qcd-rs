
use lattice_qcd_rs::{
    simulation::*,
    ComplexField,
    lattice::{Direction, DirectionList, LatticePoint, Sign},
    dim::{U4, U3,DimName},
    statistics,
    Real,
};
use indicatif::{ProgressBar, ProgressStyle, MultiProgress};
use super::{
    config::*,
    data_analysis::*,
    observable,
    data_analysis,
};
use rayon::prelude::*;
use na::{
    DefaultAllocator,
    VectorN,
    base::allocator::Allocator,
};

/// Return the [`indicatif::ProgressBar`] template
pub const fn get_pb_template() -> &'static str {
    &"{prefix:14} [{elapsed_precise}] [{bar:40.white/cyan}] {pos:>6}/{len:6} [ETA {eta_precise}] {msg}"
}

/// Generate a hot configuration with the given config
pub fn generate_state_default<D>(cfg: &LatticeConfig, rng: &mut impl rand::Rng) -> LatticeStateDefault<D>
    where D: DimName,
    DefaultAllocator: Allocator<usize, D>,
    VectorN<usize, D>: Copy + Send + Sync,
    Direction<D>: DirectionList,
{
    LatticeStateDefault::new_deterministe(cfg.lattice_size(), cfg.lattice_beta(), cfg.lattice_number_of_points(), rng).expect("Invalide Configuration")
}

/// Generate a [`MetropolisHastingsDeltaDiagnostic`] from a config
pub fn get_mc_from_config<Rng>(cfg: &MonteCarloConfig, rng: Rng) -> MetropolisHastingsDeltaDiagnostic<Rng>
    where Rng: rand::Rng,
{
    MetropolisHastingsDeltaDiagnostic::new(cfg.number_of_rand(), cfg.spread(), rng).expect("Invalide Configuration")
}

/// Generate a [`MetropolisHastingsSweep`] from a config
pub fn get_mc_from_config_sweep<Rng>(cfg: &MonteCarloConfig, rng: Rng) -> MetropolisHastingsSweep<Rng>
    where Rng: rand::Rng,
{
    MetropolisHastingsSweep::new(cfg.number_of_rand(), cfg.spread(), rng).expect("Invalide Configuration")
}

pub fn run_simulation_with_progress_bar_average<Rng>(
    config: &SimConfig,
    inital_state : LatticeStateDefault<U4>,
    mp : &MultiProgress,
    rng: Rng,
) -> (AverageData, LatticeStateDefault<U4>, Rng)
    where Rng: rand::Rng,
{
    run_simulation_with_progress_bar(config, inital_state, mp, rng, &|simulation| {
        simulation.average_trace_plaquette().unwrap().real() / 3.0
     })
}

pub fn run_simulation_with_progress_bar_volume<Rng>(
    config: &SimConfig,
    inital_state : LatticeStateDefault<U3>,
    mp : &MultiProgress,
    rng: Rng,
) -> (AverageData, LatticeStateDefault<U3>, Rng)
    where Rng: rand::Rng,
{
    run_simulation_with_progress_bar(config, inital_state, mp, rng, &|simulation| {
        observable::volume_obs_mean(simulation)
     })
}

/// Run a simulation with a progress bar
fn run_simulation_with_progress_bar<Rng, D>(
    config: &SimConfig,
    inital_state : LatticeStateDefault<D>,
    mp : &MultiProgress,
    rng: Rng,
    closure: &dyn Fn(&LatticeStateDefault<D>) -> f64,
) -> (AverageData, LatticeStateDefault<D>, Rng)
    where Rng: rand::Rng,
    D: DimName,
    DefaultAllocator: Allocator<usize, D>,
    VectorN<usize, D>: Copy + Send + Sync,
    Direction<D>: DirectionList,
{
    
    let mut mc = get_mc_from_config(config.mc_config(), rng);
    let mut simulation = inital_state;
    
    let pb_th = mp.add(ProgressBar::new((config.number_of_averages() * config.number_of_steps_between_average() + config.number_of_thermalisation()) as u64));
    pb_th.set_style(ProgressStyle::default_bar().progress_chars("=>-").template(
        get_pb_template()
    ));
    pb_th.set_prefix("Thermalisation");
    
    for _ in 0..config.number_of_thermalisation() / config.number_between_renorm() {
        let value = closure(&simulation);
        pb_th.set_message(&format!("V {:.6}, P {:.2}", value, mc.prob_replace_last()));
        for _ in 0..config.number_between_renorm() {
            simulation = simulation.monte_carlo_step(&mut mc).unwrap();
        }
        pb_th.inc(config.number_between_renorm() as u64);
        simulation.normalize_link_matrices();
    }
    
    pb_th.set_prefix("simulation");
    pb_th.tick();
    
    let mut return_data = vec![];
    let mut value = closure(&simulation);
    
    for i in 0..config.number_of_averages() {
        for _ in 0..config.number_of_steps_between_average() / config.number_between_renorm() {
            pb_th.set_message(&format!("A {:.6}, P {:.2}", value, mc.prob_replace_last()));
            for _ in 0..config.number_between_renorm() {
                simulation = simulation.monte_carlo_step(&mut mc).unwrap();
            }
            pb_th.inc(config.number_between_renorm() as u64);
            simulation.normalize_link_matrices();
            value = closure(&simulation);
        }
        return_data.push(AverageDataPoint::new(
            value,
            config.number_of_thermalisation() + (i + 1) * config.number_of_steps_between_average()
        ));
    }
    pb_th.finish_and_clear();
    (AverageData::new(return_data), simulation, mc.rng_owned())
}

#[derive(Debug)]
pub enum ThermalisationSimumlationError<Error>{
    SignObsZero,
    SimulationError(Error),
}

impl<Error> From<Error> for ThermalisationSimumlationError<Error> {
    fn from(data: Error) -> Self {
        Self::SimulationError(data)
    }
}

#[allow(clippy::needless_range_loop)]
/// thermalize the state using a observable as a mesurement.
/// It plot a graph and write a csv file for the correlation
pub fn thermalize_state<D, MC, F>(
    //config: &SimConfig,
    inital_state : LatticeStateDefault<D>,
    mc: &mut MC,
    mp : &MultiProgress,
    observable: F,
<<<<<<< HEAD
) -> Result<(LatticeStateDefault<D>, Real), ThermalisationSimumlationError<MC::Error>>
=======
    sufix: &str,
) -> Result<(LatticeStateDefault<D>, Real), ThermalisationSimumlationError>
>>>>>>> 40c1dfc4
    where D: DimName,
    DefaultAllocator: Allocator<usize, D>,
    VectorN<usize, D>: Copy + Send + Sync,
    Direction<D>: DirectionList,
    MC: MonteCarlo<LatticeStateDefault<D>, D>,
    F: Fn(&LatticePoint<D>, &LatticeStateDefault<D>) -> f64 + Sync
{
    const NUMBER_OF_MEASURE_COMPUTE: usize = 1_000;
    const NUMBER_OF_PASS: usize = 1;
    const NUMBER_OF_PASS_AUTO_CORR: usize = 1_000;
    
    let pb_th = mp.add(ProgressBar::new(NUMBER_OF_MEASURE_COMPUTE as u64 + 1));
    pb_th.set_style(ProgressStyle::default_bar().progress_chars("=>-").template(
        get_pb_template()
    ));
    pb_th.set_prefix(&format!("T - est - {} {}", inital_state.lattice().dim(), sufix));
    
    let mut state = inital_state.monte_carlo_step(mc)?;

    let points = state.lattice().get_points().collect::<Vec<LatticePoint<_>>>();
    let measurement_val_init = points.par_iter()
        .map(|el| observable(el, &state))
        .sum::<f64>();
    
    for _ in 0..NUMBER_OF_PASS {
        state = state.monte_carlo_step(mc)?;
    }
    pb_th.inc(1);
    
    let mut measurement_val = points.par_iter()
        .map(|el| observable(el, &state))
        .sum::<f64>();
    let sign = Sign::sign(measurement_val - measurement_val_init);
    if sign == Sign::Zero {
        return Err(ThermalisationSimumlationError::SignObsZero);
    }
    loop {
        let  mut vec = [0_f64; NUMBER_OF_MEASURE_COMPUTE];
        for j in 0..NUMBER_OF_MEASURE_COMPUTE {
            for _ in 0..NUMBER_OF_PASS {
                state = state.monte_carlo_step(mc)?;
            }
            state.normalize_link_matrices();
            let val = points.par_iter()
                .map(|el| observable(el, &state))
                .sum::<f64>();
            vec[j] = val - measurement_val;
            measurement_val = val;
            pb_th.inc(1);
        }
        
        let mean = statistics::mean(&vec);
        pb_th.set_message(&format!("{:.6}", mean));
        if Sign::sign(mean) != sign {
            break;
        }
        pb_th.set_length(pb_th.length() + NUMBER_OF_MEASURE_COMPUTE as u64);
    }
    let init_vec = points.par_iter()
        .map(|el| observable(el, &state))
        .collect::<Vec<f64>>();
    let mut t_exp = 0.5_f64;
    let init_auto_corr = statistics::variance(&init_vec).abs();
    let mut last_auto_corr_mean = 1_f64;
    
    let mut vec_corr_plot = Vec::with_capacity(NUMBER_OF_PASS_AUTO_CORR);
    
    let mut auto_corr_limiter = 0_f64;
    loop {
        if last_auto_corr_mean < auto_corr_limiter {
            break;
        }
        pb_th.set_length(pb_th.length() + NUMBER_OF_PASS_AUTO_CORR as u64);
        let  mut vec_corr = [0_f64; NUMBER_OF_PASS_AUTO_CORR];
        for j in 0..NUMBER_OF_PASS_AUTO_CORR{
            for _ in 0..NUMBER_OF_PASS {
                state = state.monte_carlo_step(mc)?;
            }
            state.normalize_link_matrices();
            let vec = points.par_iter()
                .map(|el| observable(el, &state))
                .collect::<Vec<f64>>();
            let last_auto_corr = statistics::covariance(&init_vec, &vec).unwrap().abs();
            t_exp += last_auto_corr / init_auto_corr;
            pb_th.inc(1);
            pb_th.set_message(&format!("{:.2}, {:.6}", t_exp, last_auto_corr / init_auto_corr));
            vec_corr[j] = last_auto_corr / init_auto_corr;
        }
        vec_corr_plot.extend_from_slice(&vec_corr);
        last_auto_corr_mean = statistics::mean(&vec_corr);
        auto_corr_limiter += 0.1_f64;
    }
    let _ = data_analysis::plot_data_auto_corr(&vec_corr_plot, state.lattice().dim(), sufix);
    let _ = write_vec_to_file_csv(&[vec_corr_plot], &format!("raw_auto_corr_{}_{}.csv", state.lattice().dim(), sufix));
    pb_th.finish_and_clear();
    Ok((state, t_exp))
}

type MesurementAndLattice<D> = (LatticeStateDefault<D>, Vec<Vec<Real>>);

pub fn simulation_gather_measurement<D, MC, F>(
    //config: &SimConfig,
    inital_state : LatticeStateDefault<D>,
    mc: &mut MC,
    mp : &MultiProgress,
    observable: F,
    number_of_discard: usize,
    number_of_measurement: usize,
) -> Result<MesurementAndLattice<D>, ThermalisationSimumlationError<MC::Error>>
    where D: DimName,
    DefaultAllocator: Allocator<usize, D>,
    VectorN<usize, D>: Copy + Send + Sync,
    Direction<D>: DirectionList,
    MC: MonteCarlo<LatticeStateDefault<D>, D>,
    F: Fn(&LatticePoint<D>, &LatticeStateDefault<D>) -> f64 + Sync
{
    const NUMBER_OF_PASS: usize = 1;
    let pb = mp.add(ProgressBar::new((number_of_measurement * number_of_discard) as u64));
    pb.set_style(ProgressStyle::default_bar().progress_chars("=>-").template(
        get_pb_template()
    ));
    pb.set_prefix(&format!("sim - {}", inital_state.lattice().dim()));
    
    let mut state = inital_state;
    let mut vec = Vec::with_capacity(number_of_measurement);
    let points = state.lattice().get_points().collect::<Vec<LatticePoint<_>>>();
    
    for _ in 0..number_of_measurement {
        for _ in 0..number_of_discard {
            for _ in 0..NUMBER_OF_PASS {
                state = state.monte_carlo_step(mc)?;
            }
            state.normalize_link_matrices();
            pb.inc(1);
        }
        let vec_data = points.par_iter()
            .map(|el| observable(el, &state))
            .collect::<Vec<f64>>();
        vec.push(vec_data);
    }
    pb.finish_and_clear();
    Ok((state, vec))
}<|MERGE_RESOLUTION|>--- conflicted
+++ resolved
@@ -156,12 +156,8 @@
     mc: &mut MC,
     mp : &MultiProgress,
     observable: F,
-<<<<<<< HEAD
+    sufix: &str,
 ) -> Result<(LatticeStateDefault<D>, Real), ThermalisationSimumlationError<MC::Error>>
-=======
-    sufix: &str,
-) -> Result<(LatticeStateDefault<D>, Real), ThermalisationSimumlationError>
->>>>>>> 40c1dfc4
     where D: DimName,
     DefaultAllocator: Allocator<usize, D>,
     VectorN<usize, D>: Copy + Send + Sync,
