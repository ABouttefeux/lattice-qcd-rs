--- conflicted
+++ resolved
@@ -238,11 +238,8 @@
 #![warn(clippy::missing_errors_doc)]
 #![warn(missing_docs)]
 
-<<<<<<< HEAD
-=======
 #![forbid(unsafe_code)]
 
->>>>>>> da1a5bb6
 extern crate nalgebra as na;
 extern crate approx;
 extern crate num_traits;
