
//! Hybrid Monte Carlo methode

use super::{
    MonteCarlo,
    MonteCarloDefault,
    super::{
        super::{
            Real,
            integrator::SymplecticIntegrator,
            field::Su3Adjoint,
            lattice::{
                Direction,
                DirectionList,
            },
            error::{
                MultiIntegrationError,
            },
        },
        state::{
            SimulationStateSynchrone,
            SimulationStateLeap,
            LatticeState,
            LatticeHamiltonianSimulationStateSyncDefault,
        },
    },
};
use std::marker::PhantomData;
use rand_distr::Distribution;
use na::{
    DimName,
    DefaultAllocator,
    VectorN,
    base::allocator::Allocator,
};

#[cfg(feature = "serde-serialize")]
use serde::{Serialize, Deserialize};

/// Hybrid Monte Carlo algorithm ( HCM for short).
///
/// The idea of HCM is to generate a random set on conjugate momenta to the link matrices.
/// This conjugatewd momenta is also refed as the "Electric" field
/// or `e_field` with distribution N(0, 1 / beta). And to solve the equation of motion.
/// The new state is accepted with probability Exp( -H_old + H_new) where the Hamiltonian has an extra term Tr(E_i ^ 2).
/// The advantage is that the simulation can be done in a simpleptic way i.e. it conserved the Hamiltonian.
/// Which means that the methode has a high acceptance rate.
#[derive(Clone, Debug, PartialEq)]
#[cfg_attr(feature = "serde-serialize", derive(Serialize, Deserialize))]
pub struct HybridMonteCarlo<State, Rng, I, D>
    where State: LatticeState<D> + Clone,
    LatticeHamiltonianSimulationStateSyncDefault<State, D>: SimulationStateSynchrone<D>,
    I: SymplecticIntegrator<LatticeHamiltonianSimulationStateSyncDefault<State, D>, SimulationStateLeap<LatticeHamiltonianSimulationStateSyncDefault<State, D>, D>, D>,
    Rng: rand::Rng,
    D: DimName,
    DefaultAllocator: Allocator<usize, D>,
    VectorN<usize, D>: Copy + Send + Sync,
    DefaultAllocator: Allocator<Su3Adjoint, D>,
    VectorN<Su3Adjoint, D>: Sync + Send,
    Direction<D>: DirectionList,
{
    internal: HybridMonteCarloInternal<LatticeHamiltonianSimulationStateSyncDefault<State, D>, I, D>,
    rng: Rng,
}

impl<State, Rng, I, D> HybridMonteCarlo<State, Rng, I, D>
    where State: LatticeState<D> + Clone,
    LatticeHamiltonianSimulationStateSyncDefault<State, D>: SimulationStateSynchrone<D>,
    I: SymplecticIntegrator<LatticeHamiltonianSimulationStateSyncDefault<State, D>, SimulationStateLeap<LatticeHamiltonianSimulationStateSyncDefault<State, D>, D>, D>,
    Rng: rand::Rng,
    D: DimName,
    DefaultAllocator: Allocator<usize, D>,
    VectorN<usize, D>: Copy + Send + Sync,
    DefaultAllocator: Allocator<Su3Adjoint, D>,
    VectorN<Su3Adjoint, D>: Sync + Send,
    Direction<D>: DirectionList,
{
    /// gvies the following parameter for the HCM :
    /// - delta_t is the step size per intgration of the equation of motion
    /// - number_of_steps is the number of time
    /// - integrator is the methode to solve the equation of motion
    /// - rng, a random number generator
    pub fn new(
        delta_t: Real,
        number_of_steps: usize,
        integrator: I,
        rng: Rng,
    ) -> Self {
        Self {
            internal: HybridMonteCarloInternal::<LatticeHamiltonianSimulationStateSyncDefault<State, D>, I, D>::new(delta_t, number_of_steps, integrator),
            rng,
        }
    }
    
    /// Get a mutlable reference to the rng.
    pub fn get_rng(&mut self) -> &mut Rng{
        &mut self.rng
    }
    
    /// Get the last probably of acceptance of the random change.
    pub fn rng_owned(self) -> Rng {
        self.rng
    }
}

impl<State, Rng, I, D> MonteCarlo<State, D> for HybridMonteCarlo<State, Rng, I, D>
    where State: LatticeState<D> + Clone,
    LatticeHamiltonianSimulationStateSyncDefault<State, D>: SimulationStateSynchrone<D>,
    I: SymplecticIntegrator<LatticeHamiltonianSimulationStateSyncDefault<State, D>, SimulationStateLeap<LatticeHamiltonianSimulationStateSyncDefault<State ,D> ,D>, D>,
    Rng: rand::Rng,
    D: DimName,
    DefaultAllocator: Allocator<usize, D>,
    VectorN<usize, D>: Copy + Send + Sync,
    DefaultAllocator: Allocator<Su3Adjoint, D>,
    VectorN<Su3Adjoint, D>: Sync + Send,
    Direction<D>: DirectionList,
{
    type Error = MultiIntegrationError<I::Error>;
    
    fn get_next_element(&mut self, state: State) -> Result<State, Self::Error> {
        let state_internal = LatticeHamiltonianSimulationStateSyncDefault::<State, D>::new_random_e_state(state, self.get_rng());
        self.internal.get_next_element_default(state_internal, &mut self.rng)
            .map(|el| el.get_state_owned())
    }
}

/// internal structure for HybridMonteCarlo using [`LatticeHamiltonianSimulationState`]
#[derive(Clone, Debug, PartialEq)]
#[cfg_attr(feature = "serde-serialize", derive(Serialize, Deserialize))]
struct HybridMonteCarloInternal<State, I, D>
    where State: SimulationStateSynchrone<D>,
    I: SymplecticIntegrator<State, SimulationStateLeap<State, D>, D>,
    D: DimName,
    DefaultAllocator: Allocator<usize, D>,
    VectorN<usize, D>: Copy + Send + Sync,
    DefaultAllocator: Allocator<Su3Adjoint, D>,
    VectorN<Su3Adjoint, D>: Sync + Send,
    Direction<D>: DirectionList,
{
    delta_t: Real,
    number_of_steps: usize,
    integrator: I,
    #[cfg_attr(feature = "serde-serialize", serde(skip) )]
    _phantom: PhantomData<(State, D)>,
}

impl<State, I, D> HybridMonteCarloInternal<State, I, D>
    where State: SimulationStateSynchrone<D>,
    I: SymplecticIntegrator<State, SimulationStateLeap<State, D>, D>,
    D: DimName,
    DefaultAllocator: Allocator<usize, D>,
    VectorN<usize, D>: Copy + Send + Sync,
    DefaultAllocator: Allocator<Su3Adjoint, D>,
    VectorN<Su3Adjoint, D>: Sync + Send,
    Direction<D>: DirectionList,
{
    /// see [HybridMonteCarlo::new]
    pub fn new(
        delta_t: Real,
        number_of_steps: usize,
        integrator: I,
    ) -> Self {
        Self {
            delta_t,
            number_of_steps,
            integrator,
            _phantom: PhantomData,
        }
    }
}

impl<State, I, D> MonteCarloDefault<State, D> for HybridMonteCarloInternal<State, I, D>
    where State: SimulationStateSynchrone<D>,
    I: SymplecticIntegrator<State, SimulationStateLeap<State, D>, D>,
    D: DimName,
    DefaultAllocator: Allocator<usize, D>,
    VectorN<usize, D>: Copy + Send + Sync,
    DefaultAllocator: Allocator<Su3Adjoint, D>,
    VectorN<Su3Adjoint, D>: Sync + Send,
    Direction<D>: DirectionList,
{
    type Error = MultiIntegrationError<I::Error>;
    
<<<<<<< HEAD
    fn get_potential_next_element(&mut self, state: &State, _rng: &mut impl rand::Rng) -> Result<State, Self::Error> {
        state.simulate_using_leapfrog_n_auto(self.delta_t, self.number_of_steps, &self.integrator)
=======
    fn get_potential_next_element(&mut self, state: &State, _rng: &mut impl rand::Rng) -> Result<State, SimulationError> {
        state.simulate_symplectic_n_auto(&self.integrator, self.delta_t, self.number_of_steps)
>>>>>>> da1a5bb6
    }
    
    fn get_probability_of_replacement(old_state: &State, new_state : &State) -> Real {
        (old_state.get_hamiltonian_total() - new_state.get_hamiltonian_total()).exp()
            .min(1_f64)
            .max(0_f64)
    }
    
}

/// Hybrid Monte Carlo algorithm ( HCM for short) with diagnostics.
///
/// The idea of HCM is to generate a random set on conjugate momenta to the link matrices.
/// This conjugatewd momenta is also refed as the "Electric" field
/// or `e_field` with distribution N(0, 1 / beta). And to solve the equation of motion.
/// The new state is accepted with probability Exp( -H_old + H_new) where the Hamiltonian has an extra term Tr(E_i ^ 2).
/// The advantage is that the simulation can be done in a simpleptic way i.e. it conserved the Hamiltonian.
/// Which means that the methode has a high acceptance rate.
#[derive(Clone, Debug, PartialEq)]
#[cfg_attr(feature = "serde-serialize", derive(Serialize, Deserialize))]
pub struct HybridMonteCarloDiagnostic<State, Rng, I, D>
    where State: LatticeState<D> + Clone,
    LatticeHamiltonianSimulationStateSyncDefault<State, D>: SimulationStateSynchrone<D>,
    I: SymplecticIntegrator<LatticeHamiltonianSimulationStateSyncDefault<State, D>, SimulationStateLeap<LatticeHamiltonianSimulationStateSyncDefault<State, D>, D>, D>,
    Rng: rand::Rng,
    D: DimName,
    DefaultAllocator: Allocator<usize, D>,
    VectorN<usize, D>: Copy + Send + Sync,
    DefaultAllocator: Allocator<Su3Adjoint, D>,
    VectorN<Su3Adjoint, D>: Sync + Send,
    Direction<D>: DirectionList,
{
    internal: HybridMonteCarloInternalDiagnostics<LatticeHamiltonianSimulationStateSyncDefault<State, D>, I, D>,
    rng: Rng,
}

impl<State, Rng, I, D> HybridMonteCarloDiagnostic<State, Rng, I, D>
    where State: LatticeState<D> + Clone,
    LatticeHamiltonianSimulationStateSyncDefault<State, D>: SimulationStateSynchrone<D>,
    I: SymplecticIntegrator<LatticeHamiltonianSimulationStateSyncDefault<State, D>, SimulationStateLeap<LatticeHamiltonianSimulationStateSyncDefault<State, D>, D>, D>,
    Rng: rand::Rng,
    D: DimName,
    DefaultAllocator: Allocator<usize, D>,
    VectorN<usize, D>: Copy + Send + Sync,
    DefaultAllocator: Allocator<Su3Adjoint, D>,
    VectorN<Su3Adjoint, D>: Sync + Send,
    Direction<D>: DirectionList,
{
    /// gvies the following parameter for the HCM :
    /// - delta_t is the step size per intgration of the equation of motion
    /// - number_of_steps is the number of time
    /// - integrator is the methode to solve the equation of motion
    /// - rng, a random number generator
    pub fn new(
        delta_t: Real,
        number_of_steps: usize,
        integrator: I,
        rng: Rng,
    ) -> Self {
        Self {
            internal: HybridMonteCarloInternalDiagnostics::<LatticeHamiltonianSimulationStateSyncDefault<State, D>, I, D>::new(delta_t, number_of_steps, integrator),
            rng,
        }
    }
    
    /// Get a mutlable reference to the rng.
    pub fn get_rng(&mut self) -> &mut Rng{
        &mut self.rng
    }
    
    /// Get the last probably of acceptance of the random change.
    pub fn prob_replace_last(&self) -> Real {
        self.internal.prob_replace_last()
    }
    
    /// Get if last step has accepted the replacement.
    pub fn has_replace_last(&self) -> bool {
        self.internal.has_replace_last()
    }
    
    /// Get the last probably of acceptance of the random change.
    pub fn rng_owned(self) -> Rng {
        self.rng
    }
}

impl<State, Rng, I, D> MonteCarlo<State, D> for HybridMonteCarloDiagnostic<State, Rng, I, D>
    where State: LatticeState<D> + Clone,
    LatticeHamiltonianSimulationStateSyncDefault<State, D>: SimulationStateSynchrone<D>,
    I: SymplecticIntegrator<LatticeHamiltonianSimulationStateSyncDefault<State, D>, SimulationStateLeap<LatticeHamiltonianSimulationStateSyncDefault<State, D>, D>, D>,
    Rng: rand::Rng,
    D: DimName,
    DefaultAllocator: Allocator<usize, D>,
    VectorN<usize, D>: Copy + Send + Sync,
    DefaultAllocator: Allocator<Su3Adjoint, D>,
    VectorN<Su3Adjoint, D>: Sync + Send,
    Direction<D>: DirectionList,
{
    
    type Error = MultiIntegrationError<I::Error>;
    
    fn get_next_element(&mut self, state: State) -> Result<State, Self::Error> {
        let state_internal = LatticeHamiltonianSimulationStateSyncDefault::<State, D>::new_random_e_state(state, self.get_rng());
        self.internal.get_next_element_default(state_internal, &mut self.rng)
            .map(|el| el.get_state_owned())
    }
}

/// internal structure for HybridMonteCarlo using [`LatticeHamiltonianSimulationState`]
#[derive(Clone, Debug, PartialEq)]
#[cfg_attr(feature = "serde-serialize", derive(Serialize, Deserialize))]
struct HybridMonteCarloInternalDiagnostics<State, I, D>
    where State: SimulationStateSynchrone<D>,
    I: SymplecticIntegrator<State, SimulationStateLeap<State, D>, D>,
    D: DimName,
    DefaultAllocator: Allocator<usize, D>,
    VectorN<usize, D>: Copy + Send + Sync,
    DefaultAllocator: Allocator<Su3Adjoint, D>,
    VectorN<Su3Adjoint, D>: Sync + Send,
    Direction<D>: DirectionList,
{
    delta_t: Real,
    number_of_steps: usize,
    integrator: I,
    has_replace_last: bool,
    prob_replace_last: Real,
    #[cfg_attr(feature = "serde-serialize", serde(skip) )]
    _phantom: PhantomData<(State, D)>,
}

impl<State, I, D> HybridMonteCarloInternalDiagnostics<State, I, D>
    where State: SimulationStateSynchrone<D>,
    I: SymplecticIntegrator<State, SimulationStateLeap<State, D>, D>,
    D: DimName,
    DefaultAllocator: Allocator<usize, D>,
    VectorN<usize, D>: Copy + Send + Sync,
    DefaultAllocator: Allocator<Su3Adjoint, D>,
    VectorN<Su3Adjoint, D>: Sync + Send,
    Direction<D>: DirectionList,
{
    /// see [HybridMonteCarlo::new]
    pub fn new(
        delta_t: Real,
        number_of_steps: usize,
        integrator: I,
    ) -> Self {
        Self {
            delta_t,
            number_of_steps,
            integrator,
            has_replace_last: false,
            prob_replace_last: 0_f64,
            _phantom: PhantomData,
        }
    }
    
    /// Get the last probably of acceptance of the random change.
    pub fn prob_replace_last(&self) -> Real {
        self.prob_replace_last
    }
    
    /// Get if last step has accepted the replacement.
    pub fn has_replace_last(&self) -> bool {
        self.has_replace_last
    }
}

impl<State, I, D> MonteCarloDefault<State, D> for HybridMonteCarloInternalDiagnostics<State, I, D>
    where State: SimulationStateSynchrone<D>,
    I: SymplecticIntegrator<State, SimulationStateLeap<State, D>, D>,
    D: DimName,
    DefaultAllocator: Allocator<usize, D>,
    VectorN<usize, D>: Copy + Send + Sync,
    DefaultAllocator: Allocator<Su3Adjoint, D>,
    VectorN<Su3Adjoint, D>: Sync + Send,
    Direction<D>: DirectionList,
{
    type Error = MultiIntegrationError<I::Error>;
    
<<<<<<< HEAD
    fn get_potential_next_element(&mut self, state: &State, _rng: &mut impl rand::Rng) -> Result<State, Self::Error> {
        state.simulate_using_leapfrog_n_auto(self.delta_t, self.number_of_steps, &self.integrator)
=======
    fn get_potential_next_element(&mut self, state: &State, _rng: &mut impl rand::Rng) -> Result<State, SimulationError> {
        state.simulate_symplectic_n_auto(&self.integrator, self.delta_t, self.number_of_steps)
>>>>>>> da1a5bb6
    }
    
    fn get_probability_of_replacement(old_state: &State, new_state : &State) -> Real {
        (old_state.get_hamiltonian_total() - new_state.get_hamiltonian_total()).exp()
            .min(1_f64)
            .max(0_f64)
    }
    
    fn get_next_element_default(&mut self, state: State, rng: &mut impl rand::Rng) ->  Result<State, Self::Error> {
        let potential_next = self.get_potential_next_element(&state, rng)?;
        let proba = Self::get_probability_of_replacement(&state, &potential_next).min(1_f64).max(0_f64);
        self.prob_replace_last = proba;
        let d = rand::distributions::Bernoulli::new(proba).unwrap();
        if d.sample(rng) {
            self.has_replace_last = true;
            Ok(potential_next)
        }
        else{
            self.has_replace_last = false;
            Ok(state)
        }
    }
    
}<|MERGE_RESOLUTION|>--- conflicted
+++ resolved
@@ -181,13 +181,8 @@
 {
     type Error = MultiIntegrationError<I::Error>;
     
-<<<<<<< HEAD
     fn get_potential_next_element(&mut self, state: &State, _rng: &mut impl rand::Rng) -> Result<State, Self::Error> {
-        state.simulate_using_leapfrog_n_auto(self.delta_t, self.number_of_steps, &self.integrator)
-=======
-    fn get_potential_next_element(&mut self, state: &State, _rng: &mut impl rand::Rng) -> Result<State, SimulationError> {
         state.simulate_symplectic_n_auto(&self.integrator, self.delta_t, self.number_of_steps)
->>>>>>> da1a5bb6
     }
     
     fn get_probability_of_replacement(old_state: &State, new_state : &State) -> Real {
@@ -367,13 +362,8 @@
 {
     type Error = MultiIntegrationError<I::Error>;
     
-<<<<<<< HEAD
     fn get_potential_next_element(&mut self, state: &State, _rng: &mut impl rand::Rng) -> Result<State, Self::Error> {
-        state.simulate_using_leapfrog_n_auto(self.delta_t, self.number_of_steps, &self.integrator)
-=======
-    fn get_potential_next_element(&mut self, state: &State, _rng: &mut impl rand::Rng) -> Result<State, SimulationError> {
         state.simulate_symplectic_n_auto(&self.integrator, self.delta_t, self.number_of_steps)
->>>>>>> da1a5bb6
     }
     
     fn get_probability_of_replacement(old_state: &State, new_state : &State) -> Real {
