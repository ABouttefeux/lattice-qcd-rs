
//! Metropolis Hastings methode

use super::{
    MonteCarlo,
    MonteCarloDefault,
    get_delta_s_old_new_cmp,
    super::{
        super::{
            Real,
            Complex,
            field::{
                LinkMatrix,
            },
            su3,
            lattice::{
                LatticePoint,
                LatticeLinkCanonical,
                Direction,
                LatticeElementToIndex,
                LatticeLink,
                LatticeCyclique,
                DirectionList,
            },
            error::{
                Never,
            },
        },
        state::{
            LatticeState,
            LatticeStateNew,
            LatticeStateDefault,
        },
    },
};
use std::marker::PhantomData;
use rand_distr::Distribution;
use na::{
    DimName,
    DefaultAllocator,
    base::allocator::Allocator,
    VectorN,
};

/// Metropolis Hastings algorithm. Very slow, use [`MetropolisHastingsDeltaDiagnostic`] instead.
///
/// Note that this methode does not do a sweep but change random link matrix,
/// for a sweep there is [`MetropolisHastingsSweep`].
pub struct MetropolisHastings<State, D>
    where State: LatticeState<D>,
    D: DimName,
    DefaultAllocator: Allocator<usize, D>,
    VectorN<usize, D>: Copy + Send + Sync,
    Direction<D>: DirectionList,
{
    number_of_update: usize,
    spread: Real,
    _phantom: PhantomData<(State, D)>,
}

impl<State, D> MetropolisHastings<State, D>
    where State: LatticeState<D>,
    D: DimName,
    DefaultAllocator: Allocator<usize, D>,
    VectorN<usize, D>: Copy + Send + Sync,
    Direction<D>: DirectionList,
{
    /// `spread` should be between 0 and 1 both not included and number_of_update should be greater
    /// than 0.
    ///
    /// `number_of_update` is the number of times a link matrix is randomly changed.
    /// `spread` is the spead factor for the random matrix change
    /// ( used in [`su3::get_random_su3_close_to_unity`]).
    pub fn new(number_of_update: usize, spread: Real) -> Option<Self> {
        if number_of_update == 0 || spread <= 0_f64 || spread >= 1_f64 {
            return None;
        }
        Some(Self {
            number_of_update,
            spread,
            _phantom: PhantomData,
        })
    }
}

impl<State, D> MonteCarloDefault<State, D> for MetropolisHastings<State, D>
    where State: LatticeState<D> + LatticeStateNew<D>,
    D: DimName,
    DefaultAllocator: Allocator<usize, D>,
    VectorN<usize, D>: Copy + Send + Sync,
    Direction<D>: DirectionList,
{
    type Error = State::Error;
    
    fn get_potential_next_element(&mut self, state: &State, rng: &mut impl rand::Rng) -> Result<State, Self::Error> {
        let d = rand::distributions::Uniform::new(0, state.link_matrix().len());
        let mut link_matrix = state.link_matrix().data().clone();
        (0..self.number_of_update).for_each(|_| {
            let pos = d.sample(rng);
            link_matrix[pos] *= su3::get_random_su3_close_to_unity(self.spread, rng);
        });
        State::new(state.lattice().clone(), state.beta(), LinkMatrix::new(link_matrix))
    }
}

/// Metropolis Hastings algorithm with diagnostics. Very slow, use [`MetropolisHastingsDeltaDiagnostic`] instead.
///
/// Note that this methode does not do a sweep but change random link matrix,
/// for a sweep there is [`MetropolisHastingsSweep`].
pub struct MetropolisHastingsDiagnostic<State, D>
    where State: LatticeState<D>,
    D: DimName,
    DefaultAllocator: Allocator<usize, D>,
    VectorN<usize, D>: Copy + Send + Sync,
    Direction<D>: DirectionList,
{
    number_of_update: usize,
    spread: Real,
    has_replace_last: bool,
    prob_replace_last: Real,
    _phantom: PhantomData<(State, D)>,
}

impl<State, D> MetropolisHastingsDiagnostic<State, D>
    where State: LatticeState<D>,
    D: DimName,
    DefaultAllocator: Allocator<usize, D>,
    VectorN<usize, D>: Copy + Send + Sync,
    Direction<D>: DirectionList,
{
    /// `spread` should be between 0 and 1 both not included and number_of_update should be greater
    /// than 0.
    ///
    /// `number_of_update` is the number of times a link matrix is randomly changed.
    /// `spread` is the spead factor for the random matrix change
    /// ( used in [`su3::get_random_su3_close_to_unity`]).
    pub fn new(number_of_update: usize, spread: Real) -> Option<Self> {
        if number_of_update == 0 || spread <= 0_f64 || spread >= 1_f64 {
            return None;
        }
        Some(Self {
            number_of_update,
            spread,
            has_replace_last: false,
            prob_replace_last: 0_f64,
            _phantom: PhantomData,
        })
    }
    
    /// Get the last probably of acceptance of the random change.
    pub fn prob_replace_last(&self) -> Real {
        self.prob_replace_last
    }
    
    /// Get if last step has accepted the replacement.
    pub fn has_replace_last(&self) -> bool {
        self.has_replace_last
    }
}

impl<State, D> MonteCarloDefault<State, D> for MetropolisHastingsDiagnostic<State, D>
    where State: LatticeState<D> + LatticeStateNew<D>,
    D: DimName,
    DefaultAllocator: Allocator<usize, D>,
    VectorN<usize, D>: Copy + Send + Sync,
    Direction<D>: DirectionList,
{
    
    type Error = State::Error;
    
    fn get_potential_next_element(&mut self, state: &State, rng: &mut impl rand::Rng) -> Result<State, Self::Error> {
        let d = rand::distributions::Uniform::new(0, state.link_matrix().len());
        let mut link_matrix = state.link_matrix().data().clone();
        (0..self.number_of_update).for_each(|_| {
            let pos = d.sample(rng);
            link_matrix[pos] *= su3::get_random_su3_close_to_unity(self.spread, rng);
        });
        State::new(state.lattice().clone(), state.beta(), LinkMatrix::new(link_matrix))
    }
    
    fn get_next_element_default(&mut self, state: State, rng: &mut impl rand::Rng) -> Result<State, Self::Error> {
        let potential_next = self.get_potential_next_element(&state, rng)?;
        let proba = Self::get_probability_of_replacement(&state, &potential_next).min(1_f64).max(0_f64);
        self.prob_replace_last = proba;
        let d = rand::distributions::Bernoulli::new(proba).unwrap();
        if d.sample(rng) {
            self.has_replace_last = true;
            Ok(potential_next)
        }
        else{
            self.has_replace_last = false;
            Ok(state)
        }
    }
}

/// Metropolis Hastings algorithm with diagnostics.
///
/// Note that this methode does not do a sweep but change random link matrix,
/// for a sweep there is [`MetropolisHastingsSweep`].
pub struct MetropolisHastingsDeltaDiagnostic<Rng>
    where Rng: rand::Rng,
{
    spread: Real,
    has_replace_last: bool,
    prob_replace_last: Real,
    rng: Rng
}

impl<Rng> MetropolisHastingsDeltaDiagnostic<Rng>
    where Rng: rand::Rng,
{
    /// `spread` should be between 0 and 1 both not included and number_of_update should be greater
    /// than 0.
    ///
    /// `number_of_update` is the number of times a link matrix is randomly changed.
    /// `spread` is the spead factor for the random matrix change
    /// ( used in [`su3::get_random_su3_close_to_unity`]).
<<<<<<< HEAD
=======
    pub fn new(number_of_update: usize, spread: Real, rng: Rng) -> Option<Self> {
        if number_of_update == 0 || spread <= 0_f64 || spread >= 1_f64 {
            return None;
        }
        Some(Self {
            number_of_update,
            spread,
            has_replace_last: false,
            prob_replace_last: 0_f64,
            delta_s: 0_f64,
            rng,
        })
    }
    
    /// Get the last probably of acceptance of the random change.
    pub fn prob_replace_last(&self) -> Real {
        self.prob_replace_last
    }
    
    /// Get if last step has accepted the replacement.
    pub fn has_replace_last(&self) -> bool {
        self.has_replace_last
    }
    
    /// Get the last step delta of energy.
    pub fn delta_s(&self) -> Real {
        self.delta_s
    }
    
    /// Absorbe self and return the RNG as owned. It essentialy deconstruct the structure.
    pub fn rng_owned(self) -> Rng {
        self.rng
    }
    
    #[inline]
    fn get_delta_s<D>(
        link_matrix: &LinkMatrix,
        lattice: &LatticeCyclique<D>,
        link: &LatticeLinkCanonical<D>,
        new_link: &na::Matrix3<Complex>,
        beta : Real,
        previous_modification: &[(LatticeLinkCanonical<D>, na::Matrix3<Complex>)],
    ) -> Real
        where D: DimName,
        DefaultAllocator: Allocator<usize, D>,
        na::VectorN<usize, D>: Copy + Send + Sync,
        Direction<D>: DirectionList,
    {
        // TODO corect error staple
        let old_matrix_opt = previous_modification.iter().filter(|(link_m, _)| link_m == link ).last();
        let old_matrix = match old_matrix_opt {
            Some((_, m)) => *m,
            None => link_matrix.get_matrix(&LatticeLink::from(*link), lattice).unwrap(),
        };
        get_delta_s_old_new_cmp(link_matrix, lattice, link, new_link, beta, &old_matrix)
    }
    
    #[inline]
    fn get_potential_modif<D>(&mut self, state: &LatticeStateDefault<D>) -> Vec<(LatticeLinkCanonical<D>, na::Matrix3<Complex>)>
        where D: DimName,
        DefaultAllocator: Allocator<usize, D>,
        na::VectorN<usize, D>: Copy + Send + Sync,
        Direction<D>: DirectionList,
    {
        self.delta_s = 0_f64;
        let d_p = rand::distributions::Uniform::new(0, state.lattice().dim());
        let d_d = rand::distributions::Uniform::new(0, LatticeCyclique::<D>::dim_st());
        let mut return_val = Vec::with_capacity(self.number_of_update);
        
        (0..self.number_of_update).for_each(|_| {
            let point = LatticePoint::from_fn(|_| d_p.sample(&mut self.rng));
            let direction = Direction::get_all_positive_directions()[d_d.sample(&mut self.rng)];
            let link = LatticeLinkCanonical::new(point, direction).unwrap();
            let index = link.to_index(state.lattice());
            
            let old_link_m = state.link_matrix()[index];
            let rand_m = su3::orthonormalize_matrix(&su3::get_random_su3_close_to_unity(self.spread, &mut self.rng));
            let new_link = rand_m * old_link_m;
            
            self.delta_s += Self::get_delta_s(state.link_matrix(), state.lattice(), &link, &new_link, state.beta(), &return_val);
            return_val.push((link, new_link));
        });
        
        return_val
    }
    
    #[inline]
    fn get_next_element_default<D>(&mut self, mut state: LatticeStateDefault<D>) -> LatticeStateDefault<D>
        where D: DimName,
        DefaultAllocator: Allocator<usize, D>,
        na::VectorN<usize, D>: Copy + Send + Sync,
        Direction<D>: DirectionList,
    {
        
        let potential_modif = self.get_potential_modif(&state);
        let proba = (-self.delta_s).exp().min(1_f64).max(0_f64);
        self.prob_replace_last = proba;
        let d = rand::distributions::Bernoulli::new(proba).unwrap();
        if d.sample(&mut self.rng) {
            self.has_replace_last = true;
            potential_modif.iter().for_each(|(link, matrix)| *state.get_link_mut(link).unwrap() = *matrix);
            state
        }
        else{
            self.has_replace_last = false;
            state
        }
    }
}

impl<Rng, D> MonteCarlo<LatticeStateDefault<D>, D> for MetropolisHastingsDeltaDiagnostic<Rng>
    where Rng: rand::Rng,
    D: DimName,
    DefaultAllocator: Allocator<usize, D>,
    na::VectorN<usize, D>: Copy + Send + Sync,
    Direction<D>: DirectionList,
{
    type Error = Never;
    
    #[inline]
    fn get_next_element(&mut self, state: LatticeStateDefault<D>) -> Result<LatticeStateDefault<D>, Never>{
        Ok(self.get_next_element_default(state))
    }
}

#[cfg(test)]
#[test]
fn test_mh_delta(){
    use rand::SeedableRng;
    let mut rng = rand::rngs::StdRng::seed_from_u64(0x45_78_93_f4_4a_b0_67_f0);
    
    let size = 1_000_f64;
    let number_of_pts = 4;
    let beta = 2_f64;
    let mut simulation = LatticeStateDefault::<na::U4>::new_deterministe(size, beta, number_of_pts, &mut rng).unwrap();
    
    let mut mcd = MetropolisHastingsDeltaDiagnostic::new(1, 0.01, rng).unwrap();
    for _ in 0..10 {
        let mut simulation2 = simulation.clone();
        mcd.get_potential_modif(&simulation)
            .iter()
            .for_each(|(link, matrix)| *simulation2.get_link_mut(link).unwrap() = *matrix);
        println!("ds {}, dh {}", mcd.delta_s(), -simulation.get_hamiltonian_links() + simulation2.get_hamiltonian_links());
        let prob_of_replacement = (simulation.get_hamiltonian_links() - simulation2.get_hamiltonian_links()).exp()
            .min(1_f64)
            .max(0_f64);
        assert!(
            ((-mcd.delta_s()).exp().min(1_f64).max(0_f64) -
            prob_of_replacement).abs() < 1E-8_f64
        );
        simulation = simulation2;
    }
}


/// Metropolis Hastings algorithm optimize to do one step.
pub struct MetropolisHastingsDeltaOneDiagnostic<Rng>
    where Rng: rand::Rng,
{
    spread: Real,
    has_replace_last: bool,
    prob_replace_last: Real,
    rng: Rng
}

impl<Rng> MetropolisHastingsDeltaOneDiagnostic<Rng>
    where Rng: rand::Rng,
{
    /// `spread` should be between 0 and 1 both not included and number_of_update should be greater
    /// than 0.
    ///
    /// `number_of_update` is the number of times a link matrix is randomly changed.
    /// `spread` is the spead factor for the random matrix change
    /// ( used in [`su3::get_random_su3_close_to_unity`]).
>>>>>>> 196f5593
    pub fn new(spread: Real, rng: Rng) -> Option<Self> {
        if spread <= 0_f64 || spread >= 1_f64 {
            return None;
        }
        Some(Self {
            spread,
            has_replace_last: false,
            prob_replace_last: 0_f64,
            rng,
        })
    }
    
    getter_copy!(
        /// Get the last probably of acceptance of the random change.
        prob_replace_last, Real
    );
    getter_copy!(
        /// Get if last step has accepted the replacement.
        has_replace_last, bool
    );
    
    /// Absorbe self and return the RNG as owned. It essentialy deconstruct the structure.
    pub fn rng_owned(self) -> Rng {
        self.rng
    }
    
    #[inline]
    fn get_delta_s<D>(
        link_matrix: &LinkMatrix,
        lattice: &LatticeCyclique<D>,
        link: &LatticeLinkCanonical<D>,
        new_link: &na::Matrix3<Complex>,
        beta : Real,
    ) -> Real
        where D: DimName,
        DefaultAllocator: Allocator<usize, D>,
        na::VectorN<usize, D>: Copy + Send + Sync,
        Direction<D>: DirectionList,
    {
        let old_matrix = link_matrix.get_matrix(&LatticeLink::from(*link), lattice).unwrap();
        get_delta_s_old_new_cmp(link_matrix, lattice, link, new_link, beta, &old_matrix)
    }
    
    #[inline]
    fn get_potential_modif<D>(&mut self, state: &LatticeStateDefault<D>) -> (LatticeLinkCanonical<D>, na::Matrix3<Complex>)
        where D: DimName,
        DefaultAllocator: Allocator<usize, D>,
        na::VectorN<usize, D>: Copy + Send + Sync,
        Direction<D>: DirectionList,
    {
        let d_p = rand::distributions::Uniform::new(0, state.lattice().dim());
        let d_d = rand::distributions::Uniform::new(0, LatticeCyclique::<D>::dim_st());
        
        let point = LatticePoint::from_fn(|_| d_p.sample(&mut self.rng));
        let direction = Direction::get_all_positive_directions()[d_d.sample(&mut self.rng)];
        let link = LatticeLinkCanonical::new(point, direction).unwrap();
        let index = link.to_index(state.lattice());
        
        let old_link_m = state.link_matrix()[index];
        let rand_m = su3::orthonormalize_matrix(&su3::get_random_su3_close_to_unity(self.spread, &mut self.rng));
        let new_link = rand_m * old_link_m;
        (link, new_link)
    }
    
    #[inline]
    fn get_next_element_default<D>(&mut self, mut state: LatticeStateDefault<D>) -> LatticeStateDefault<D>
        where D: DimName,
        DefaultAllocator: Allocator<usize, D>,
        na::VectorN<usize, D>: Copy + Send + Sync,
        Direction<D>: DirectionList,
    {
        let (link, matrix) = self.get_potential_modif(&state);
        let delta_s = Self::get_delta_s(state.link_matrix(), state.lattice(), &link, &matrix, state.beta());
        let proba = (-delta_s).exp().min(1_f64).max(0_f64);
        self.prob_replace_last = proba;
        let d = rand::distributions::Bernoulli::new(proba).unwrap();
        if d.sample(&mut self.rng) {
            self.has_replace_last = true;
            *state.get_link_mut(&link).unwrap() = matrix;
            state
        }
        else {
            self.has_replace_last = false;
            state
        }
    }
}

impl<Rng, D> MonteCarlo<LatticeStateDefault<D>, D> for MetropolisHastingsDeltaDiagnostic<Rng>
    where Rng: rand::Rng,
    D: DimName,
    DefaultAllocator: Allocator<usize, D>,
    na::VectorN<usize, D>: Copy + Send + Sync,
    Direction<D>: DirectionList,
{
    type Error = Never;
    
    #[inline]
    fn get_next_element(&mut self, state: LatticeStateDefault<D>) -> Result<LatticeStateDefault<D>, Self::Error>{
        Ok(self.get_next_element_default(state))
    }
}

#[cfg(test)]
#[test]
fn test_mh_delta(){
    use rand::SeedableRng;
    let mut rng = rand::rngs::StdRng::seed_from_u64(0x45_78_93_f4_4a_b0_67_f0);
    
    let size = 1_000_f64;
    let number_of_pts = 4;
    let beta = 2_f64;
    let mut simulation = LatticeStateDefault::<na::U4>::new_deterministe(size, beta, number_of_pts, &mut rng).unwrap();
    
    let mut mcd = MetropolisHastingsDeltaDiagnostic::new(0.01, rng).unwrap();
    for _ in 0..10 {
        let mut simulation2 = simulation.clone();
        let (link, matrix) = mcd.get_potential_modif(&simulation);
        *simulation2.get_link_mut(&link).unwrap() = matrix;
        let ds = MetropolisHastingsDeltaDiagnostic::<rand::rngs::StdRng>::get_delta_s(simulation.link_matrix(), simulation.lattice(), &link, &matrix, simulation.beta());
        println!("ds {}, dh {}", ds, -simulation.get_hamiltonian_links() + simulation2.get_hamiltonian_links());
        let prob_of_replacement = (simulation.get_hamiltonian_links() - simulation2.get_hamiltonian_links()).exp()
            .min(1_f64)
            .max(0_f64);
        assert!(
            ((-ds).exp().min(1_f64).max(0_f64) -
            prob_of_replacement).abs() < 1E-8_f64
        );
        simulation = simulation2;
    }
}<|MERGE_RESOLUTION|>--- conflicted
+++ resolved
@@ -216,183 +216,6 @@
     /// `number_of_update` is the number of times a link matrix is randomly changed.
     /// `spread` is the spead factor for the random matrix change
     /// ( used in [`su3::get_random_su3_close_to_unity`]).
-<<<<<<< HEAD
-=======
-    pub fn new(number_of_update: usize, spread: Real, rng: Rng) -> Option<Self> {
-        if number_of_update == 0 || spread <= 0_f64 || spread >= 1_f64 {
-            return None;
-        }
-        Some(Self {
-            number_of_update,
-            spread,
-            has_replace_last: false,
-            prob_replace_last: 0_f64,
-            delta_s: 0_f64,
-            rng,
-        })
-    }
-    
-    /// Get the last probably of acceptance of the random change.
-    pub fn prob_replace_last(&self) -> Real {
-        self.prob_replace_last
-    }
-    
-    /// Get if last step has accepted the replacement.
-    pub fn has_replace_last(&self) -> bool {
-        self.has_replace_last
-    }
-    
-    /// Get the last step delta of energy.
-    pub fn delta_s(&self) -> Real {
-        self.delta_s
-    }
-    
-    /// Absorbe self and return the RNG as owned. It essentialy deconstruct the structure.
-    pub fn rng_owned(self) -> Rng {
-        self.rng
-    }
-    
-    #[inline]
-    fn get_delta_s<D>(
-        link_matrix: &LinkMatrix,
-        lattice: &LatticeCyclique<D>,
-        link: &LatticeLinkCanonical<D>,
-        new_link: &na::Matrix3<Complex>,
-        beta : Real,
-        previous_modification: &[(LatticeLinkCanonical<D>, na::Matrix3<Complex>)],
-    ) -> Real
-        where D: DimName,
-        DefaultAllocator: Allocator<usize, D>,
-        na::VectorN<usize, D>: Copy + Send + Sync,
-        Direction<D>: DirectionList,
-    {
-        // TODO corect error staple
-        let old_matrix_opt = previous_modification.iter().filter(|(link_m, _)| link_m == link ).last();
-        let old_matrix = match old_matrix_opt {
-            Some((_, m)) => *m,
-            None => link_matrix.get_matrix(&LatticeLink::from(*link), lattice).unwrap(),
-        };
-        get_delta_s_old_new_cmp(link_matrix, lattice, link, new_link, beta, &old_matrix)
-    }
-    
-    #[inline]
-    fn get_potential_modif<D>(&mut self, state: &LatticeStateDefault<D>) -> Vec<(LatticeLinkCanonical<D>, na::Matrix3<Complex>)>
-        where D: DimName,
-        DefaultAllocator: Allocator<usize, D>,
-        na::VectorN<usize, D>: Copy + Send + Sync,
-        Direction<D>: DirectionList,
-    {
-        self.delta_s = 0_f64;
-        let d_p = rand::distributions::Uniform::new(0, state.lattice().dim());
-        let d_d = rand::distributions::Uniform::new(0, LatticeCyclique::<D>::dim_st());
-        let mut return_val = Vec::with_capacity(self.number_of_update);
-        
-        (0..self.number_of_update).for_each(|_| {
-            let point = LatticePoint::from_fn(|_| d_p.sample(&mut self.rng));
-            let direction = Direction::get_all_positive_directions()[d_d.sample(&mut self.rng)];
-            let link = LatticeLinkCanonical::new(point, direction).unwrap();
-            let index = link.to_index(state.lattice());
-            
-            let old_link_m = state.link_matrix()[index];
-            let rand_m = su3::orthonormalize_matrix(&su3::get_random_su3_close_to_unity(self.spread, &mut self.rng));
-            let new_link = rand_m * old_link_m;
-            
-            self.delta_s += Self::get_delta_s(state.link_matrix(), state.lattice(), &link, &new_link, state.beta(), &return_val);
-            return_val.push((link, new_link));
-        });
-        
-        return_val
-    }
-    
-    #[inline]
-    fn get_next_element_default<D>(&mut self, mut state: LatticeStateDefault<D>) -> LatticeStateDefault<D>
-        where D: DimName,
-        DefaultAllocator: Allocator<usize, D>,
-        na::VectorN<usize, D>: Copy + Send + Sync,
-        Direction<D>: DirectionList,
-    {
-        
-        let potential_modif = self.get_potential_modif(&state);
-        let proba = (-self.delta_s).exp().min(1_f64).max(0_f64);
-        self.prob_replace_last = proba;
-        let d = rand::distributions::Bernoulli::new(proba).unwrap();
-        if d.sample(&mut self.rng) {
-            self.has_replace_last = true;
-            potential_modif.iter().for_each(|(link, matrix)| *state.get_link_mut(link).unwrap() = *matrix);
-            state
-        }
-        else{
-            self.has_replace_last = false;
-            state
-        }
-    }
-}
-
-impl<Rng, D> MonteCarlo<LatticeStateDefault<D>, D> for MetropolisHastingsDeltaDiagnostic<Rng>
-    where Rng: rand::Rng,
-    D: DimName,
-    DefaultAllocator: Allocator<usize, D>,
-    na::VectorN<usize, D>: Copy + Send + Sync,
-    Direction<D>: DirectionList,
-{
-    type Error = Never;
-    
-    #[inline]
-    fn get_next_element(&mut self, state: LatticeStateDefault<D>) -> Result<LatticeStateDefault<D>, Never>{
-        Ok(self.get_next_element_default(state))
-    }
-}
-
-#[cfg(test)]
-#[test]
-fn test_mh_delta(){
-    use rand::SeedableRng;
-    let mut rng = rand::rngs::StdRng::seed_from_u64(0x45_78_93_f4_4a_b0_67_f0);
-    
-    let size = 1_000_f64;
-    let number_of_pts = 4;
-    let beta = 2_f64;
-    let mut simulation = LatticeStateDefault::<na::U4>::new_deterministe(size, beta, number_of_pts, &mut rng).unwrap();
-    
-    let mut mcd = MetropolisHastingsDeltaDiagnostic::new(1, 0.01, rng).unwrap();
-    for _ in 0..10 {
-        let mut simulation2 = simulation.clone();
-        mcd.get_potential_modif(&simulation)
-            .iter()
-            .for_each(|(link, matrix)| *simulation2.get_link_mut(link).unwrap() = *matrix);
-        println!("ds {}, dh {}", mcd.delta_s(), -simulation.get_hamiltonian_links() + simulation2.get_hamiltonian_links());
-        let prob_of_replacement = (simulation.get_hamiltonian_links() - simulation2.get_hamiltonian_links()).exp()
-            .min(1_f64)
-            .max(0_f64);
-        assert!(
-            ((-mcd.delta_s()).exp().min(1_f64).max(0_f64) -
-            prob_of_replacement).abs() < 1E-8_f64
-        );
-        simulation = simulation2;
-    }
-}
-
-
-/// Metropolis Hastings algorithm optimize to do one step.
-pub struct MetropolisHastingsDeltaOneDiagnostic<Rng>
-    where Rng: rand::Rng,
-{
-    spread: Real,
-    has_replace_last: bool,
-    prob_replace_last: Real,
-    rng: Rng
-}
-
-impl<Rng> MetropolisHastingsDeltaOneDiagnostic<Rng>
-    where Rng: rand::Rng,
-{
-    /// `spread` should be between 0 and 1 both not included and number_of_update should be greater
-    /// than 0.
-    ///
-    /// `number_of_update` is the number of times a link matrix is randomly changed.
-    /// `spread` is the spead factor for the random matrix change
-    /// ( used in [`su3::get_random_su3_close_to_unity`]).
->>>>>>> 196f5593
     pub fn new(spread: Real, rng: Rng) -> Option<Self> {
         if spread <= 0_f64 || spread >= 1_f64 {
             return None;
