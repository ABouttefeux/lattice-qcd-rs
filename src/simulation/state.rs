
//! Module containing the simulation State

use super::{
    super::{
        field::{
            LinkMatrix,
            EField,
            Su3Adjoint
        },
        integrator::SymplecticIntegrator,
        lattice::{
            LatticeCyclique,
            LatticeLink,
            LatticePoint,
            LatticeLinkCanonical,
            Direction,
            LatticeElementToIndex,
            DirectionList,
        },
        thread::{
            ThreadError
        },
        Real,
        CMatrix3,
        Vector8,
        Complex,
        su3,
        error::{
            MultiIntegrationError,
            StateInitializationError,
            StateInitializationErrorThreaded,
            LatticeInitializationError,
        },
    },
    monte_carlo::MonteCarlo,
};

use na::{
    ComplexField,
    VectorN,
    DimName,
    DefaultAllocator,
    base::allocator::Allocator,
};
use rayon::iter::ParallelBridge;
use rayon::prelude::*;
use crossbeam::thread;
use std::marker::PhantomData;

#[cfg(feature = "serde-serialize")]
use serde::{Serialize, Deserialize};

/// Default leap frog simulation state
pub type LeapFrogStateDefault<D> = SimulationStateLeap<LatticeStateWithEFieldSyncDefault<LatticeStateDefault<D>, D>, D>;

/// trait to represent a pure gauge lattice state.
///
/// It defines only one field link_matrix.
pub trait LatticeState<D>
    where Self: Sync + Sized + core::fmt::Debug,
    D: DimName,
    DefaultAllocator: Allocator<usize, D>,
    VectorN<usize, D>: Copy + Send + Sync,
    Direction<D>: DirectionList,
{
    
    /// The link matrices of this state.
    fn link_matrix(&self) -> &LinkMatrix;
    
    /// Replace the links matrices with the given input. It should panic if link matrix is not of
    /// the correct size.
    /// # Panic
    /// Panic if the length of link_matrix is different from `lattice.get_number_of_canonical_links_space()`
    fn set_link_matrix(&mut self, link_matrix: LinkMatrix);
    
    /// get the lattice into which the state exists
    fn lattice(&self) -> &LatticeCyclique<D>;
    
    /// return the beta parameter of the states
    fn beta(&self) -> Real;
    
    /// C_A constant of the model
    const CA: Real;
    
    /// return the Hamiltonian of the links configuration
    fn get_hamiltonian_links(&self) -> Real;
    
    /// Do one monte carlo step with the given
    ///
    /// # Errors
    /// Get an error if the simulation could not be advantaced
    fn monte_carlo_step<M>(self, m: &mut M) -> Result<Self, M::Error>
        where M: MonteCarlo<Self, D> + ?Sized,
    {
        m.get_next_element(self)
    }
    
    /// Take the average of the trace of all plaquettes
    fn average_trace_plaquette(&self) -> Option<Complex> {
        self.link_matrix().average_trace_plaquette(self.lattice())
    }
    
}

/// trait for a way to create a [`LatticeState`] from some parameters.
///
/// It is separated from the [`LatticeState`] because not all [`LatticeState`] can be create in this way.
/// By instance when there is also a field of conjugate momenta of the link matrices.
pub trait LatticeStateNew<D>
    where Self: LatticeState<D> + Sized,
    D: DimName,
    DefaultAllocator: Allocator<usize, D>,
    na::VectorN<usize, D>: Copy + Send + Sync,
    Direction<D>: DirectionList,
{
    /// Error type
    type Error;
    
    /// Create a new simulation state.
    ///
    /// # Errors
    /// Give an error if the parameter are incorrect or the length of `link_matrix` does not correspond
    /// to `lattice`.
    fn new(lattice: LatticeCyclique<D>, beta: Real, link_matrix: LinkMatrix) -> Result<Self, Self::Error>;
}

/// Represent a lattice state where the conjugate momenta of the link matrices are included.
///
/// If you have a LatticeState and want the default way of adding the conjugate momenta look at
/// [`LatticeStateWithEFieldSyncDefault`].
///
/// If you want to solve the equation of motion using an [`SymplecticIntegrator`] also implement
/// [`SimulationStateSynchrone`] and [`SimulationStateLeap`] can give you an [`SimulationStateLeapFrog`].
///
/// It is used for the [`super::monte_carlo::HybridMonteCarlo`] algorithm.
pub trait LatticeStateWithEField<D>
    where Self: Sized + Sync + LatticeState<D> + core::fmt::Debug,
    D: DimName,
    DefaultAllocator: Allocator<usize, D>,
    VectorN<usize, D>: Copy + Send + Sync,
    DefaultAllocator: Allocator<Su3Adjoint, D>,
    VectorN<Su3Adjoint, D>: Sync + Send,
    Direction<D>: DirectionList,
{
    /// Reset the e_field with radom value distributed as N(0, 1/beta ) [`rand_distr::StandardNormal`].
    /// # Errors
    /// Gives and error if N(0, 0.5/beta ) is not a valide distribution (for exampple beta = 0)
    fn reset_e_field(&mut self, rng: &mut impl rand::Rng) -> Result<(), StateInitializationError> {
        let d = rand_distr::Normal::new(0_f64, 0.5_f64 / self.beta())?;
        let new_e_field = EField::new_deterministe(&self.lattice(), rng, &d);
        if !self.lattice().has_compatible_lenght_e_field(&new_e_field) {
            return Err(StateInitializationError::IncompatibleSize);
        }
        // TODO error handeling
        self.set_e_field(new_e_field.project_to_gauss(self.link_matrix(), self.lattice()).unwrap());
        Ok(())
    }
    
    /// The "Electrical" field of this state.
    fn e_field(&self) -> &EField<D>;
    
    /// Replace the electrical field with the given input. It should panic if the input is not of
    /// the correct size.
    /// # Panic
    /// Panic if the length of link_matrix is different from `lattice.get_number_of_points()`
    fn set_e_field(&mut self, e_field: EField<D>);
    
    /// return the time state, i.e. the number of time the simulation ran.
    fn t(&self) -> usize;
    
    /// get the derivative \partial_t U(link)
    fn get_derivative_u(link: &LatticeLinkCanonical<D>, link_matrix: &LinkMatrix, e_field: &EField<D>, lattice: &LatticeCyclique<D>) -> Option<CMatrix3>;
    /// get the derivative \partial_t E(point)
    fn get_derivative_e(point: &LatticePoint<D>, link_matrix: &LinkMatrix, e_field: &EField<D>, lattice: &LatticeCyclique<D>) -> Option<VectorN<Su3Adjoint, D>>;
    
    /// Get the energy of the conjugate momenta configuration
    fn get_hamiltonian_efield(&self) -> Real;
    
    /// Get the total energy, by default [`LatticeStateWithEField::get_hamiltonian_efield`]
    /// + [`LatticeState::get_hamiltonian_links`]
    fn get_hamiltonian_total(&self) -> Real {
        self.get_hamiltonian_links() + self.get_hamiltonian_efield()
    }
    
    
}

/// Trait to create a simulation state
pub trait LatticeStateWithEFieldNew<D>
    where Self: LatticeStateWithEField<D>,
    D: DimName,
    DefaultAllocator: Allocator<usize, D>,
    VectorN<usize, D>: Copy + Send + Sync,
    DefaultAllocator: Allocator<Su3Adjoint, D>,
    VectorN<Su3Adjoint, D>: Sync + Send,
    Direction<D>: DirectionList,
{
    /// Error type
    type Error : From<rand_distr::NormalError>;
    
    /// Create a new simulation state
    ///
    /// # Errors
    /// Give an error if the parameter are incorrect or the length of `link_matrix`
    /// and `e_field` does not correspond to `lattice`
    fn new(lattice: LatticeCyclique<D>, beta: Real, e_field: EField<D>, link_matrix: LinkMatrix, t: usize) -> Result<Self, Self::Error>;
    
    /// Ceate a new state with e_field randomly distributed as [`rand_distr::Normal`]
    /// # Errors
    /// Gives an error if N(0, 0.5/beta ) is not a valide distribution (for exampple beta = 0)
    /// or propagate the error from [`LatticeStateWithEFieldNew::new`]
    fn new_random_e(lattice: LatticeCyclique<D>, beta: Real, link_matrix: LinkMatrix, rng: &mut impl rand::Rng) -> Result<Self, Self::Error>
    {
        // TODO verify
        let d = rand_distr::Normal::new(0_f64, 0.5_f64 / beta)?;
        let e_field = EField::new_deterministe(&lattice, rng, &d).project_to_gauss(&link_matrix, &lattice).expect("Projection to gauss failed");
        Self::new(lattice, beta, e_field, link_matrix, 0)
    }
}

/// [`LatticeStateWithEField`] who represent link matrices at the same time position as
/// its conjugate momenta
/// `e_field`.
///
/// If you have a LatticeState and want the default way of adding the conjugate momenta and doing
/// simulation look at
/// [`LatticeStateWithEFieldSyncDefault`].
///
/// I would adivce of implementing this trait and not [`SimulationStateLeapFrog`], as there is
/// a wrapper ([`SimulationStateLeap`]) for [`SimulationStateLeapFrog`].
/// Also not implementing both trait gives you a compile time verification that you did not
/// considered a leap frog state as a sync one.
pub trait SimulationStateSynchrone<D>
    where Self: LatticeStateWithEField<D> + Clone,
    D: DimName,
    DefaultAllocator: Allocator<usize, D>,
    VectorN<usize, D>: Copy + Send + Sync,
    DefaultAllocator: Allocator<Su3Adjoint, D>,
    VectorN<Su3Adjoint, D>: Sync + Send,
    Direction<D>: DirectionList,
{
    /// does half a step for the conjugate momenta.
    ///
    /// # Errors
    /// Return an error if the integration could not be done.
    fn simulate_to_leapfrog<I, State>(&self, integrator: &I, delta_t: Real) -> Result<State, I::Error>
        where State: SimulationStateLeapFrog<D>,
        I: SymplecticIntegrator<Self, State, D> + ?Sized,
    {
        integrator.integrate_sync_leap(&self, delta_t)
    }
    
    /// Does `number_of_steps` with `delta_t` at each step using a leap_frog algorithm by fist
    /// doing half a setp and then finishing by doing half step.
    ///
    /// # Errors
    /// Return an error if the integration could not be done
    /// or [`MultiIntegrationError::ZeroIntegration`] is the number of step is zero.
    fn simulate_using_leapfrog_n<I, State>(
        &self,
        integrator: &I,
        delta_t: Real,
        number_of_steps: usize,
    ) -> Result<Self, MultiIntegrationError<I::Error>>
        where State: SimulationStateLeapFrog<D>,
        I: SymplecticIntegrator<Self, State, D> + ?Sized,
    {
        if number_of_steps == 0 {
            return Err(MultiIntegrationError::ZeroIntegration);
        }
        let mut state_leap = self.simulate_to_leapfrog(integrator, delta_t)
            .map_err(|error| MultiIntegrationError::IntegrationError(0, error))?;
        if number_of_steps > 1 {
            let result = state_leap.simulate_leap_n(integrator, delta_t, number_of_steps -1);
            match result {
                Ok(state) => state_leap = state,
                Err(error) => {
                    match error {
                        MultiIntegrationError::IntegrationError(0, error) => {
                            return Err( MultiIntegrationError::IntegrationError(1, error))
                        },
                        MultiIntegrationError::IntegrationError(i, error) => {
                            return Err(MultiIntegrationError::IntegrationError(i + 1, error))
                        },
                        MultiIntegrationError::ZeroIntegration => {
                            // We cannot have 0 step integration as it is verified by the if
                            unreachable!();
                        },
                    }
                },
            }
        }
        let state_sync = state_leap.simulate_to_synchrone(integrator, delta_t)
            .map_err(|error| {
                MultiIntegrationError::IntegrationError(number_of_steps, error)
            })?;
        Ok(state_sync)
    }
    
    /// Does the same thing as [`SimulationStateSynchrone::simulate_using_leapfrog_n`]
    /// but use the default wrapper [`SimulationStateLeap`] for the leap frog state.
    ///
    /// # Errors
    /// Return an error if the integration could not be done.
    fn simulate_using_leapfrog_n_auto<I>(
        &self,
        integrator: &I,
        delta_t: Real,
        number_of_steps: usize,
    ) -> Result<Self, MultiIntegrationError<I::Error>>
        where I: SymplecticIntegrator<Self, SimulationStateLeap<Self, D>, D> + ?Sized,
    {
        self.simulate_using_leapfrog_n(integrator, delta_t, number_of_steps)
    }
    
    /// Does a simulation step using the sync algorithm
    ///
    /// # Errors
    /// Return an error if the integration could not be done.
    fn simulate_sync<I, T>(&self, integrator: &I, delta_t: Real) -> Result<Self, I::Error>
        where I: SymplecticIntegrator<Self, T, D> + ?Sized,
        T: SimulationStateLeapFrog<D>,
    {
        integrator.integrate_sync_sync(&self, delta_t)
    }
    
    /// Does `numbers_of_times` of step of size `delta_t` using the sync algorithm
    ///
    /// # Errors
    /// Return an error if the integration could not be done
    /// or [`MultiIntegrationError::ZeroIntegration`] is the number of step is zero.
    fn simulate_sync_n<I, T>(&self, integrator: &I, delta_t: Real, numbers_of_times: usize) -> Result<Self, MultiIntegrationError<I::Error>>
        where I: SymplecticIntegrator<Self, T, D> + ?Sized,
        T: SimulationStateLeapFrog<D>,
    {
        if numbers_of_times == 0 {
            return Err(MultiIntegrationError::ZeroIntegration);
        }
        let mut state = self.simulate_sync(integrator, delta_t).map_err(|error| MultiIntegrationError::IntegrationError(0, error))?;
        for i in 1..numbers_of_times {
            state = state.simulate_sync(integrator, delta_t).map_err(|error| MultiIntegrationError::IntegrationError(i, error))?;
        }
        Ok(state)
    }
    
    /// Integrate the state using the symplectic algorithm ( by going to leapfrog and back to sync)
    ///
    /// # Errors
    /// Return an error if the integration could not be done
    fn simulate_symplectic<I, T>(&self, integrator: &I, delta_t: Real) -> Result<Self, I::Error>
        where I: SymplecticIntegrator<Self, T, D> + ?Sized,
        T: SimulationStateLeapFrog<D>,
    {
        integrator.integrate_symplectic(&self, delta_t)
    }
    
    /// Does `numbers_of_times` of step of size `delta_t` using the symplectic algorithm
    ///
    /// # Errors
    /// Return an error if the integration could not be done
    /// or [`MultiIntegrationError::ZeroIntegration`] is the number of step is zero.
    fn simulate_symplectic_n<I, T>(&self, integrator: &I, delta_t: Real, numbers_of_times: usize) -> Result<Self, MultiIntegrationError<I::Error>>
        where I: SymplecticIntegrator<Self, T, D> + ?Sized,
        T: SimulationStateLeapFrog<D>,
    {
        if numbers_of_times == 0 {
            return Err(MultiIntegrationError::ZeroIntegration);
        }
        let mut state = self.simulate_symplectic(integrator, delta_t).map_err(|error| MultiIntegrationError::IntegrationError(0, error))?;
        for i in 1..numbers_of_times {
            state = state.simulate_symplectic(integrator, delta_t).map_err(|error| MultiIntegrationError::IntegrationError(i, error))?;
        }
        Ok(state)
    }
    
    /// Does the same thing as [`SimulationStateSynchrone::simulate_symplectic_n`]
    /// but use the default wrapper [`SimulationStateLeap`] for the leap frog state.
    ///
    /// # Errors
    /// Return an error if the integration could not be done.
    fn simulate_symplectic_n_auto<I>(
        &self,
        integrator: &I,
        delta_t: Real,
        number_of_steps: usize,
    ) -> Result<Self, MultiIntegrationError<I::Error>>
        where I: SymplecticIntegrator<Self, SimulationStateLeap<Self, D>, D> + ?Sized,
    {
        self.simulate_symplectic_n(integrator, delta_t, number_of_steps)
    }
}

/// [`LatticeStateWithEField`] who represent link matrices at time T and its conjugate
/// momenta at time T + 1/2.
///
/// If you have a [`SimulationStateSynchrone`] look at the wrapper [`SimulationStateLeap`].
pub trait SimulationStateLeapFrog<D>
    where Self: LatticeStateWithEField<D>,
    D: DimName,
    DefaultAllocator: Allocator<usize, D>,
    VectorN<usize, D>: Copy + Send + Sync,
    DefaultAllocator: Allocator<Su3Adjoint, D>,
    VectorN<Su3Adjoint, D>: Sync + Send,
    Direction<D>: DirectionList,
{
    /// Simulate the state to synchrone by finishing the half setp.
    ///
    /// # Errors
    /// Return an error if the integration could not be done.
    fn simulate_to_synchrone<I, State>(&self, integrator: &I, delta_t: Real) -> Result<State, I::Error>
        where State: SimulationStateSynchrone<D>,
        I: SymplecticIntegrator<State, Self, D> + ?Sized,
    {
        integrator.integrate_leap_sync(&self, delta_t)
    }
    
    /// Does one simulation step using the leap frog algorithm.
    ///
    /// # Errors
    /// Return an error if the integration could not be done.
    fn simulate_leap<I, T>(&self, integrator: &I, delta_t: Real) -> Result<Self, I::Error>
        where I: SymplecticIntegrator<T, Self, D> + ?Sized,
        T: SimulationStateSynchrone<D>,
    {
        integrator.integrate_leap_leap(&self, delta_t)
    }
    
    /// does `numbers_of_times` simulation set of size `delta_t` using the leap frog algorithm.
    ///
    /// # Errors
    /// Return an error if the integration could not be done
    /// or [`MultiIntegrationError::ZeroIntegration`] is the number of step is zero.
    fn simulate_leap_n<I, T>(&self, integrator: &I, delta_t: Real, numbers_of_times: usize) -> Result<Self, MultiIntegrationError<I::Error>>
        where I: SymplecticIntegrator<T, Self, D> + ?Sized,
        T: SimulationStateSynchrone<D>,
    {
        if numbers_of_times == 0 {
            return Err(MultiIntegrationError::ZeroIntegration);
        }
        let mut state = self.simulate_leap(integrator, delta_t).map_err(|error| MultiIntegrationError::IntegrationError(0, error))?;
        for i in 1..(numbers_of_times) {
            state = state.simulate_leap(integrator, delta_t).map_err(|error| MultiIntegrationError::IntegrationError(i, error))?;
        }
        Ok(state)
    }
}


/// Represent a simulation state at a set time.
///
/// It has the default pure gauge hamiltonian
#[derive(Debug, PartialEq, Clone)]
#[cfg_attr(feature = "serde-serialize", derive(Serialize, Deserialize))]
pub struct LatticeStateDefault<D>
    where D: DimName,
    DefaultAllocator: Allocator<usize, D>,
    na::VectorN<usize, D>: Copy + Send + Sync,
    Direction<D>: DirectionList,
{
    lattice : LatticeCyclique<D>,
    beta: Real,
    link_matrix: LinkMatrix,
}

impl<D> LatticeStateDefault<D>
    where D: DimName,
    DefaultAllocator: Allocator<usize, D>,
    na::VectorN<usize, D>: Copy + Send + Sync,
    Direction<D>: DirectionList,
{
    /// Create a cold configuration. i.e. all the links are set to the unit matrix.
    ///
    /// With the lattice of size `size` and dimension `number_of_points` ( see [`LatticeCyclique::new`] )
    /// and beta parameter `beta`.
    ///
    /// # Errors
    /// Returns [`StateInitializationError::LatticeInitializationError`] if the parameter is invalide
    /// for [`LatticeCyclique`].
    /// Or propagate the error form [`Self::new`].
    pub fn new_cold(size: Real, beta: Real , number_of_points: usize) -> Result<Self, StateInitializationError> {
        let lattice = LatticeCyclique::new(size, number_of_points)?;
        let link_matrix = LinkMatrix::new_cold(&lattice);
        Self::new(lattice, beta, link_matrix)
    }
    
    /// Create a "hot" configuration, i.e. the link matrices are chosen randomly.
    ///
    /// With the lattice of size `size` and dimension `number_of_points` ( see [`LatticeCyclique::new`] )
    /// and beta parameter `beta`.
    ///
    /// The creation is determiste in the sence that it is reproducible:
    ///
    /// # Errors
    /// Returns [`StateInitializationError::LatticeInitializationError`] if the parameter is invalide
    /// for [`LatticeCyclique`].
    /// Or propagate the error form [`Self::new`].
    ///
    /// # Example
    /// This example demonstrate how to reproduce the same configuration
    /// ```
    /// extern crate rand;
    /// extern crate rand_distr;
    /// # use lattice_qcd_rs::{simulation::LatticeStateDefault, lattice::LatticeCyclique, dim};
    /// use rand::{SeedableRng, rngs::StdRng};
    ///
    /// let mut rng_1 = StdRng::seed_from_u64(0);
    /// let mut rng_2 = StdRng::seed_from_u64(0);
    /// // They have the same seed and should generate the same numbers
    /// assert_eq!(
    ///     LatticeStateDefault::<dim::U4>::new_deterministe(1_f64, 1_f64, 4, &mut rng_1).unwrap(),
    ///     LatticeStateDefault::<dim::U4>::new_deterministe(1_f64, 1_f64, 4, &mut rng_2).unwrap()
    /// );
    /// ```
    pub fn new_deterministe(
        size: Real,
        beta: Real,
        number_of_points: usize,
        rng: &mut impl rand::Rng,
    ) -> Result<Self, StateInitializationError> {
        let lattice = LatticeCyclique::new(size, number_of_points)?;
        let link_matrix = LinkMatrix::new_deterministe(&lattice, rng);
        Self::new(lattice, beta, link_matrix)
    }
    
    /// Correct the numerical drift, reprojecting all the link matrices to SU(3).
    /// see [`LinkMatrix::normalize`].
    pub fn normalize_link_matrices(&mut self) {
        self.link_matrix.normalize();
    }
    
    /// Get a mutable reference to the link matrix at `link`
    pub fn get_link_mut(&mut self, link: &LatticeLinkCanonical<D>) -> Option<&mut CMatrix3> {
        let index = link.to_index(&self.lattice);
        if index < self.link_matrix.len(){
            Some(&mut self.link_matrix[index])
        }
        else{
            None
        }
    }
    
    /// Absorbe self anf return the link_matrix as owned
    pub fn link_matrix_owned(self) -> LinkMatrix {
        self.link_matrix
    }
}

impl<D> LatticeStateNew<D> for LatticeStateDefault<D>
    where D: DimName,
    DefaultAllocator: Allocator<usize, D>,
    na::VectorN<usize, D>: Copy + Send + Sync,
    Direction<D>: DirectionList,
{
    
    type Error = StateInitializationError;
    
    fn new(lattice: LatticeCyclique<D>, beta: Real, link_matrix: LinkMatrix) -> Result<Self, Self::Error> {
        if ! lattice.has_compatible_lenght_links(&link_matrix) {
            return Err(StateInitializationError::IncompatibleSize);
        }
        Ok(Self {lattice, link_matrix, beta})
    }
}

impl<D> LatticeState<D> for LatticeStateDefault<D>
    where D: DimName,
    DefaultAllocator: Allocator<usize, D>,
    na::VectorN<usize, D>: Copy + Send + Sync,
    Direction<D>: DirectionList,
{
    const CA: Real = 3_f64;
    
    getter_trait!(
        /// The link matrices of this state.
        link_matrix, LinkMatrix
    );
    getter_trait!(lattice, LatticeCyclique<D>);
    getter_copy_trait!(beta, Real);
    
    /// # Panic
    /// Panic if the length of link_matrix is different from `lattice.get_number_of_canonical_links_space()`
    fn set_link_matrix(&mut self, link_matrix: LinkMatrix) {
        if self.lattice.get_number_of_canonical_links_space() != link_matrix.len() {
            panic!("Link matrices are not of the correct size");
        }
        self.link_matrix = link_matrix;
    }
    
    /// Get the default pure gauge Hamiltonian.
    /// # Panic
    /// Panic if plaquettes cannot be found
    fn get_hamiltonian_links(&self) -> Real {
        // here it is ok to use par_bridge() as we do not care for the order
        self.lattice().get_points().par_bridge().map(|el| {
            Direction::get_all_positive_directions().iter().map(|dir_i| {
                Direction::get_all_positive_directions().iter()
                    .filter(|dir_j| dir_i.to_index() < dir_j.to_index())
                    .map(|dir_j| {
                        1_f64 - self.link_matrix().get_pij(&el, dir_i, dir_j, self.lattice())
                            .expect("Plaquette not found").trace().real() / Self::CA
                    }).sum::<Real>()
            }).sum::<Real>()
        }).sum::<Real>() * self.beta()
    }
}

<<<<<<< HEAD
=======
/// Depreciated use [`LatticeHamiltonianSimulationStateSyncDefault`] using [`LatticeStateDefault::<U4>`] instead.
#[derive(Debug, PartialEq, Clone)]
#[deprecated(
    since = "0.1.0",
    note = "Please use `LatticeHamiltonianSimulationStateSyncDefault<LatticeStateDefault<dim::U4>>` instead"
)]
pub struct LatticeHamiltonianSimulationStateSync {
    lattice : LatticeCyclique<na::U4>,
    beta: Real,
    e_field: EField<na::U4>,
    link_matrix: LinkMatrix,
    t: usize,
}

#[allow(deprecated)]
impl SimulationStateSynchrone<na::U4> for LatticeHamiltonianSimulationStateSync {}

#[allow(deprecated)]
impl LatticeHamiltonianSimulationStateSync {
    
    /// Generate a hot (i.e. random) initial state.
    ///
    /// Single threaded generation with a given random number generator.
    /// `size` is the size parameter of the lattice and `number_of_points` is the number of points
    /// in each spatial dimension of the lattice. See [`LatticeCyclique::new`] for more info.
    ///
    /// useful to reproduce a set of data but slower than
    /// [`LatticeHamiltonianSimulationStateSync::new_random_threaded`].
    ///
    /// # Errors
    /// Return [`StateInitializationError::LatticeInitializationError`] if the parameter is invalide
    /// for [`LatticeCyclique`].
    /// Or propagates the error form [`Self::new`].
    ///
    /// # Example
    /// ```
    /// extern crate rand;
    /// extern crate rand_distr;
    /// # use lattice_qcd_rs::{simulation::LatticeHamiltonianSimulationStateSync, lattice::LatticeCyclique};
    /// use rand::{SeedableRng,rngs::StdRng};
    ///
    /// let mut rng_1 = StdRng::seed_from_u64(0);
    /// let mut rng_2 = StdRng::seed_from_u64(0);
    /// // They have the same seed and should generate the same numbers
    /// let distribution = rand::distributions::Uniform::from(-1_f64..1_f64);
    /// assert_eq!(
    ///     LatticeHamiltonianSimulationStateSync::new_deterministe(1_f64, 1_f64, 4, &mut rng_1, &distribution).unwrap(),
    ///     LatticeHamiltonianSimulationStateSync::new_deterministe(1_f64, 1_f64, 4, &mut rng_2, &distribution).unwrap()
    /// );
    /// ```
    pub fn new_deterministe(
        size: Real,
        beta: Real,
        number_of_points: usize,
        rng: &mut impl rand::Rng,
        d: &impl rand_distr::Distribution<Real>,
    ) -> Result<Self, StateInitializationError> {
        let lattice = LatticeCyclique::new(size, number_of_points)?;
        let e_field = EField::new_deterministe(&lattice, rng, d);
        let link_matrix = LinkMatrix::new_deterministe(&lattice, rng);
        Self::new(lattice, beta, e_field, link_matrix, 0)
    }
    
    /// Generate a configuration with cold e_field and hot link matrices
    ///
    /// # Errors
    /// Return [`StateInitializationError::LatticeInitializationError`] if the parameter is invalide
    /// for [`LatticeCyclique`].
    /// Or propagates the error form [`Self::new`].
    pub fn new_deterministe_cold_e_hot_link (
        size: Real,
        beta: Real,
        number_of_points: usize,
        rng: &mut impl rand::Rng,
    ) -> Result<Self, StateInitializationError> {
        let lattice = LatticeCyclique::new(size, number_of_points)?;
        let e_field = EField::new_cold(&lattice);
        let link_matrix = LinkMatrix::new_deterministe(&lattice, rng);
        
        Self::new(lattice, beta, e_field, link_matrix, 0)
    }
    
    /// Generate a hot (i.e. random) initial state.
    ///
    /// Multi threaded generation of random data. Due to the non deterministic way threads
    /// operate a set cannot be reproduce easily, In that case use
    /// [`LatticeHamiltonianSimulationStateSync::new_deterministe`].
    ///
    /// # Errors
    /// Return [`StateInitializationError::LatticeInitializationError`] if the parameter is invalide
    /// for [`LatticeCyclique`].
    /// Return an [`SimulationError::ThreadingError`]([`ThreadError::ThreadNumberIncorect`])
    /// if `number_of_points = 0`.
    /// Returns an error if a thread panicked.
    /// Or propagates the error form [`Self::new`].
    pub fn new_random_threaded<Distribution>(
        size: Real,
        beta: Real,
        number_of_points: usize,
        d: &Distribution,
        number_of_thread : usize
    ) -> Result<Self, StateInitializationErrorThreaded>
        where Distribution: rand_distr::Distribution<Real> + Sync,
    {
        if number_of_thread == 0 {
            return Err(StateInitializationErrorThreaded::ThreadingError(ThreadError::ThreadNumberIncorect));
        }
        else if number_of_thread == 1 {
            let mut rng = rand::thread_rng();
            return Self::new_deterministe(size, beta, number_of_points, &mut rng, d).map_err(|err| err.into());
        }
        let lattice = LatticeCyclique::new(size, number_of_points)
            .map_err(|err| StateInitializationErrorThreaded::StateInitializationError(err.into()))?;
        thread::scope(|s| {
            let lattice_clone = lattice.clone();
            let handel = s.spawn(move |_| {
                EField::new_random(&lattice_clone, d)
            });
            let link_matrix = LinkMatrix::new_random_threaded(&lattice, number_of_thread - 1)?;
            let e_field = handel.join().map_err(|err| StateInitializationErrorThreaded::ThreadingError(ThreadError::Panic(err)))?;
            // TODO not very clean: imporve
            Self::new(lattice, beta, e_field, link_matrix, 0)
                .map_err(StateInitializationErrorThreaded::StateInitializationError)
        }).map_err(|err| StateInitializationErrorThreaded::ThreadingError(ThreadError::Panic(err)))?
    }
    
    /// Generate a new cold state.
    ///
    /// It meas that the link matrices are set to the identity and electrical field are set to 0.
    ///
    /// # Errors
    /// Return [`StateInitializationError::LatticeInitializationError`] if the parameter is invalide
    /// for [`LatticeCyclique`].
    /// Or propagates the error form [`Self::new`].
    pub fn new_cold(size: Real, beta: Real , number_of_points: usize) -> Result<Self, StateInitializationError> {
        let lattice = LatticeCyclique::new(size, number_of_points)?;
        let link_matrix = LinkMatrix::new_cold(&lattice);
        let e_field = EField::new_cold(&lattice);
        Self::new(lattice, beta, e_field, link_matrix, 0)
    }
    
    /// Get the gauss coefficient `G(x) = \sum_i E_i(x) - U_{-i}(x) E_i(x - i) U^\dagger_{-i}(x)`.
    pub fn get_gauss(&self, point: &LatticePoint<na::U4>) -> Option<CMatrix3> {
        self.e_field().get_gauss(self.link_matrix(), point, self.lattice())
    }
}

#[allow(deprecated)]
impl LatticeState<na::U4> for LatticeHamiltonianSimulationStateSync {
    
    const CA: Real = 3_f64;
    
    getter_trait!(
        /// The link matrices of this state.
        link_matrix, LinkMatrix
    );
    getter_trait!(lattice, LatticeCyclique<na::U4>);
    getter_copy_trait!(beta, Real);
    
    /// # Panic
    /// Panic if the length of link_matrix is different from `lattice.get_number_of_canonical_links_space()`
    fn set_link_matrix(&mut self, link_matrix: LinkMatrix) {
        if self.lattice.get_number_of_canonical_links_space() != link_matrix.len() {
            panic!("Link matrices are not of the correct size");
        }
        self.link_matrix = link_matrix;
    }
    
    /// Get the Hamiltonian of the state.
    /// # Panic
    /// Panic if plaquettes cannot be found
    fn get_hamiltonian_links(&self) -> Real {
        // here it is ok to use par_bridge() as we do not care for the order
        self.lattice().get_points().par_bridge().map(|el| {
            Direction::get_all_positive_directions().iter().map(|dir_i| {
                Direction::get_all_positive_directions().iter()
                    .filter(|dir_j| dir_i.to_index() < dir_j.to_index())
                    .map(|dir_j| {
                        1_f64 - self.link_matrix().get_pij(&el, dir_i, dir_j, self.lattice())
                            .expect("Plaquette not found").trace().real() / Self::CA
                    }).sum::<Real>()
            }).sum::<Real>()
        }).sum::<Real>() * self.beta()
    }
}

#[allow(deprecated)]
impl LatticeHamiltonianSimulationStateNew<na::U4> for LatticeHamiltonianSimulationStateSync{
    
    type Error = StateInitializationError;
    
    /// create a new simulation state. If `e_field` or `link_matrix` does not have the corresponding
    /// amount of data compared to lattice it fails to create the state.
    /// `t` is the number of time the simulation ran. i.e. the time sate.
    fn new(lattice: LatticeCyclique<na::U4>, beta: Real, e_field: EField<na::U4>, link_matrix: LinkMatrix, t: usize) -> Result<Self, Self::Error> {
        if ! lattice.has_compatible_lenght(&link_matrix, &e_field) {
            return Err(StateInitializationError::IncompatibleSize);
        }
        Ok(Self {lattice, e_field, link_matrix, t, beta})
    }
}

#[allow(deprecated)]
impl LatticeHamiltonianSimulationState<na::U4> for LatticeHamiltonianSimulationStateSync {
    
    /// # Panic
    /// Panic if EField cannot be found
    fn get_hamiltonian_efield(&self) -> Real {
        self.lattice().get_points().par_bridge().map(|el| {
            Direction::get_all_positive_directions().iter().map(|dir_i| {
                let e_i = self.e_field().get_e_field(&el, dir_i, self.lattice()).expect("EField not found");
                e_i.trace_squared()
            }).sum::<Real>()
        }).sum::<Real>() * self.beta()
    }
    
    /// The "Electrical" field of this state.
    fn e_field(&self) -> &EField<na::U4> {
        &self.e_field
    }
    
    /// # Panic
    /// Panic if the length of link_matrix is different from `lattice.get_number_of_points()`
    fn set_e_field(&mut self, e_field: EField<na::U4>) {
        if self.lattice.get_number_of_points() != e_field.len() {
            panic!("e_field is not of the correct size");
        }
        self.e_field = e_field;
    }
    
    /// return the time state, i.e. the number of time the simulation ran.
    fn t(&self) -> usize {
        self.t
    }
    
    /// Get the derive of U_i(x).
    fn get_derivative_u(link: &LatticeLinkCanonical<na::U4>, link_matrix: &LinkMatrix, e_field: &EField<na::U4>, lattice: &LatticeCyclique<na::U4>) -> Option<CMatrix3> {
        let c = Complex::new(0_f64, (2_f64 * Self::CA).sqrt());
        let u_i = link_matrix.get_matrix(&LatticeLink::from(*link), lattice)?;
        let e_i = e_field.get_e_field(link.pos(), link.dir(), lattice)?;
        Some(e_i.to_matrix() * u_i * c * Complex::from(1_f64 / lattice.size()))
    }
    
    /// Get the derive of E(x) (as a vector of Su3Adjoint).
    fn get_derivative_e(point: &LatticePoint<na::U4>, link_matrix: &LinkMatrix, _e_field: &EField<na::U4>, lattice: &LatticeCyclique<na::U4>) -> Option<Vector4<Su3Adjoint>> {
        let c = - (2_f64 / Self::CA).sqrt();
        let dir_pos = Direction::get_all_positive_directions();
        let iterator = dir_pos.iter().map(|dir| {
            let u_i = link_matrix.get_matrix(&LatticeLink::new(*point, *dir), lattice)?;
            let sum_s: CMatrix3 = Direction::get_all_directions().iter()
                .filter(|dir_2| dir_2.to_positive() != *dir)
                .map(|dir_2| {
                    link_matrix.get_sij(point, dir, dir_2, lattice)
                        .map(|el| el.adjoint())
                }).sum::<Option<CMatrix3>>()?;
            Some(Su3Adjoint::new(
                Vector8::<Real>::from_fn(|index, _| {
                    c * (su3::GENERATORS[index] * u_i * sum_s).trace().imaginary() / lattice.size()
                })
            ))
        });
        let mut return_vector = Vector4::from_element(Su3Adjoint::default());
        for (index, element) in iterator.enumerate() {
            return_vector[index] = element?;
        }
        Some(return_vector)
    }
    
}

>>>>>>> 196f5593
/// wrapper for a simulation state using leap frog ([`SimulationStateLeap`]) using a synchrone type
/// ([`SimulationStateSynchrone`]).
#[derive(Debug, PartialEq, Clone)]
#[cfg_attr(feature = "serde-serialize", derive(Serialize, Deserialize))]
pub struct SimulationStateLeap<State, D>
    where State: SimulationStateSynchrone<D>,
    D: DimName,
    DefaultAllocator: Allocator<usize, D>,
    VectorN<usize, D>: Copy + Send + Sync,
    DefaultAllocator: Allocator<Su3Adjoint, D>,
    VectorN<Su3Adjoint, D>: Sync + Send,
    Direction<D>: DirectionList,
{
    state: State,
    _phantom: PhantomData<D>,
}

impl<State, D> SimulationStateLeap<State, D>
    where State: SimulationStateSynchrone<D> + LatticeStateWithEField<D>,
    D: DimName,
    DefaultAllocator: Allocator<usize, D>,
    VectorN<usize, D>: Copy + Send + Sync,
    DefaultAllocator: Allocator<Su3Adjoint, D>,
    VectorN<Su3Adjoint, D>: Sync + Send,
    Direction<D>: DirectionList,
{
    getter!(/// get a reference to the state
        state, State
    );
    
    /// get a mutable reference to the state
    pub fn state_mut(&mut self) -> &mut State {
        &mut self.state
    }
    
    /// Create a leap state from a sync one by integrating by half a setp the e_field.
    ///
    /// # Errors
    /// Returns an error if the intregration failed.
    pub fn from_synchrone<I>(s: &State, integrator: &I , delta_t: Real) -> Result<Self, I::Error>
        where I: SymplecticIntegrator<State, Self, D> + ?Sized
    {
        s.simulate_to_leapfrog(integrator, delta_t)
    }
    
    /// Get the gauss coefficient `G(x) = \sum_i E_i(x) - U_{-i}(x) E_i(x - i) U^\dagger_{-i}(x)`.
    pub fn get_gauss(&self, point: &LatticePoint<D>) -> Option<CMatrix3> {
        self.e_field().get_gauss(self.link_matrix(), point, self.lattice())
    }
}

/// This state is a leap frog state
impl<State, D> SimulationStateLeapFrog<D> for SimulationStateLeap<State, D>
    where State: SimulationStateSynchrone<D> + LatticeStateWithEField<D>,
    D: DimName,
    DefaultAllocator: Allocator<usize, D>,
    VectorN<usize, D>: Copy + Send + Sync,
    DefaultAllocator: Allocator<Su3Adjoint, D>,
    VectorN<Su3Adjoint, D>: Sync + Send,
    Direction<D>: DirectionList,
{}

/// We just transmit the function of `State`, there is nothing new.
impl<State, D> LatticeState<D> for SimulationStateLeap<State, D>
    where State: LatticeStateWithEField<D> + SimulationStateSynchrone<D>,
    D: DimName,
    DefaultAllocator: Allocator<usize, D>,
    VectorN<usize, D>: Copy + Send + Sync,
    DefaultAllocator: Allocator<Su3Adjoint, D>,
    VectorN<Su3Adjoint, D>: Sync + Send,
    Direction<D>: DirectionList,
{
    const CA: Real = State::CA;
    
    /// The link matrices of this state.
    fn link_matrix(&self) -> &LinkMatrix {
        self.state().link_matrix()
    }
    /// # Panic
    /// panic under the same condition as `State::set_link_matrix`
    fn set_link_matrix(&mut self, link_matrix: LinkMatrix) {
        self.state.set_link_matrix(link_matrix);
    }
    
    fn lattice(&self) -> &LatticeCyclique<D> {
        self.state().lattice()
    }
    
    fn beta(&self) -> Real {
        self.state().beta()
    }
    
    fn get_hamiltonian_links(&self) -> Real {
        self.state().get_hamiltonian_links()
    }
}

impl<State, D> LatticeStateWithEFieldNew<D> for SimulationStateLeap<State, D>
    where State: LatticeStateWithEField<D> + SimulationStateSynchrone<D> + LatticeStateWithEFieldNew<D>,
    D: DimName,
    DefaultAllocator: Allocator<usize, D>,
    VectorN<usize, D>: Copy + Send + Sync,
    DefaultAllocator: Allocator<Su3Adjoint, D>,
    VectorN<Su3Adjoint, D>: Sync + Send,
    Direction<D>: DirectionList,
{
    type Error = State::Error;
    
    fn new(lattice: LatticeCyclique<D>, beta: Real, e_field: EField<D>, link_matrix: LinkMatrix, t: usize) -> Result<Self, Self::Error> {
        let state = State::new(lattice, beta, e_field, link_matrix, t)?;
        Ok(Self {state, _phantom: PhantomData})
    }
}

/// We just transmit the function of `State`, there is nothing new.
impl<State, D> LatticeStateWithEField<D> for SimulationStateLeap<State, D>
    where State: LatticeStateWithEField<D> + SimulationStateSynchrone<D>,
    D: DimName,
    DefaultAllocator: Allocator<usize, D>,
    VectorN<usize, D>: Copy + Send + Sync,
    DefaultAllocator: Allocator<Su3Adjoint, D>,
    VectorN<Su3Adjoint, D>: Sync + Send,
    Direction<D>: DirectionList,
{
    
    project!(get_hamiltonian_efield, state, Real);
    
    project!(
        /// The "Electrical" field of this state.
        e_field, state, &EField<D>
    );
    
    project_mut!(
        /// # Panic
        /// panic under the same condition as `State::set_e_field`
        set_e_field, state, (), e_field: EField<D>
    );
    
    project!(
        /// return the time state, i.e. the number of time the simulation ran.
        t, state, usize
    );
    
    fn get_derivative_u(link: &LatticeLinkCanonical<D>, link_matrix: &LinkMatrix, e_field: &EField<D>, lattice: &LatticeCyclique<D>) -> Option<CMatrix3> {
        State::get_derivative_u(link, link_matrix, e_field, lattice)
    }
    
    fn get_derivative_e(point: &LatticePoint<D>, link_matrix: &LinkMatrix, e_field: &EField<D>, lattice: &LatticeCyclique<D>) -> Option<VectorN<Su3Adjoint, D>> {
        State::get_derivative_e(point, link_matrix, e_field, lattice)
    }
    
}

/// wrapper to implement [`LatticeStateWithEField`] from a [`LatticeState`] using
/// the default implementation of conjugate momenta.
///
/// It also implement [`SimulationStateSynchrone`].
#[derive(Debug, PartialEq, Clone)]
#[cfg_attr(feature = "serde-serialize", derive(Serialize, Deserialize))]
pub struct LatticeStateWithEFieldSyncDefault<State, D>
    where State: LatticeState<D>,
    D: DimName,
    DefaultAllocator: Allocator<usize, D>,
    VectorN<usize, D>: Copy + Send + Sync,
    DefaultAllocator: Allocator<Su3Adjoint, D>,
    VectorN<Su3Adjoint, D>: Sync + Send,
    Direction<D>: DirectionList,
{
    lattice_state: State,
    #[cfg_attr(feature = "serde-serialize", serde(bound(serialize = "VectorN<Su3Adjoint, D>: Serialize", deserialize = "VectorN<Su3Adjoint, D>: Deserialize<'de>")) )]
    e_field: EField<D>,
    t: usize,
}


impl<State, D> LatticeStateWithEFieldSyncDefault<State, D>
    where State: LatticeState<D>,
    D: DimName,
    DefaultAllocator: Allocator<usize, D>,
    VectorN<usize, D>: Copy + Send + Sync,
    DefaultAllocator: Allocator<Su3Adjoint, D>,
    VectorN<Su3Adjoint, D>: Sync + Send,
    Direction<D>: DirectionList,
{
    /// Absorbe self and return the state as owned.
    /// It essentialy deconstruct the structure.
    pub fn get_state_owned(self) -> State {
        self.lattice_state
    }
    
    /// Get a reference to the state.
    pub fn lattice_state(&self) -> &State {
        &self.lattice_state
    }
    
    /// Get a mutlable reference to the state.
    pub fn lattice_state_mut(&mut self) -> &mut State {
        &mut self.lattice_state
    }
    
    /// # Panic
    /// Panics if N(0, 0.5/beta ) is not a valide distribution (for exampple beta = 0)
    pub fn new_random_e_state(lattice_state: State, rng: &mut impl rand::Rng) -> Self {
        let d = rand_distr::Normal::new(0_f64, 0.5_f64 / lattice_state.beta()).expect("Distribution not valide, check Beta.");
        let e_field = EField::new_deterministe(&lattice_state.lattice(), rng, &d)
            .project_to_gauss(lattice_state.link_matrix(), lattice_state.lattice()).unwrap();
        Self{lattice_state, e_field, t: 0}
    }
    
    /// Create a new Self from a state and a cold configuration of the e field (i.e. set to 0)
    pub fn new_e_cold(lattice_state: State) -> Self {
        let e_field = EField::new_cold(&lattice_state.lattice());
        Self{lattice_state, e_field, t: 0}
    }
}

impl<State, D> LatticeStateWithEFieldSyncDefault<State, D>
    where Self: LatticeStateWithEField<D>,
    State: LatticeState<D>,
    D: DimName,
    DefaultAllocator: Allocator<usize, D>,
    VectorN<usize, D>: Copy + Send + Sync,
    DefaultAllocator: Allocator<Su3Adjoint, D>,
    VectorN<Su3Adjoint, D>: Sync + Send,
    Direction<D>: DirectionList,
{
    /// Get the gauss coefficient `G(x) = \sum_i E_i(x) - U_{-i}(x) E_i(x - i) U^\dagger_{-i}(x)`.
    pub fn get_gauss(&self, point: &LatticePoint<D>) -> Option<CMatrix3> {
        self.e_field.get_gauss(self.link_matrix(), point, self.lattice())
    }
}

impl<State, D> LatticeStateWithEFieldSyncDefault<State, D>
    where Self: LatticeStateWithEFieldNew<D>,
    <Self as LatticeStateWithEFieldNew<D>>::Error: From<LatticeInitializationError>,
    State: LatticeState<D>,
    D: DimName,
    DefaultAllocator: Allocator<usize, D>,
    VectorN<usize, D>: Copy + Send + Sync,
    DefaultAllocator: Allocator<Su3Adjoint, D>,
    VectorN<Su3Adjoint, D>: Sync + Send,
    Direction<D>: DirectionList,
{
    /// Generate a hot (i.e. random) initial state.
    ///
    /// Single threaded generation with a given random number generator.
    /// `size` is the size parameter of the lattice and `number_of_points` is the number of points
    /// in each spatial dimension of the lattice. See [`LatticeCyclique::new`] for more info.
    ///
    /// useful to reproduce a set of data but slower than
    /// [`LatticeStateWithEFieldSyncDefault::new_random_threaded`].
    ///
    /// # Errors
    /// Return [`StateInitializationError::LatticeInitializationError`] if the parameter is invalide
    /// for [`LatticeCyclique`].
    /// Or propagates the error form [`Self::new`].
    ///
    /// # Example
    /// ```
    /// extern crate rand;
    /// extern crate rand_distr;
    /// # use lattice_qcd_rs::{simulation::{LatticeStateWithEFieldSyncDefault, LatticeStateDefault}, lattice::LatticeCyclique, dim::U4};
    /// use rand::{SeedableRng,rngs::StdRng};
    ///
    /// let mut rng_1 = StdRng::seed_from_u64(0);
    /// let mut rng_2 = StdRng::seed_from_u64(0);
    /// // They have the same seed and should generate the same numbers
    /// let distribution = rand::distributions::Uniform::from(-1_f64..1_f64);
    /// assert_eq!(
    ///     LatticeStateWithEFieldSyncDefault::<LatticeStateDefault<U4>, U4>::new_deterministe(1_f64, 1_f64, 4, &mut rng_1, &distribution).unwrap(),
    ///     LatticeStateWithEFieldSyncDefault::<LatticeStateDefault<U4>, U4>::new_deterministe(1_f64, 1_f64, 4, &mut rng_2, &distribution).unwrap()
    /// );
    /// ```
    pub fn new_deterministe(
        size: Real,
        beta: Real,
        number_of_points: usize,
        rng: &mut impl rand::Rng,
        d: &impl rand_distr::Distribution<Real>,
    ) -> Result<Self, <Self as LatticeStateWithEFieldNew<D>>::Error> {
        let lattice = LatticeCyclique::new(size, number_of_points)?;
        let e_field = EField::new_deterministe(&lattice, rng, d);
        let link_matrix = LinkMatrix::new_deterministe(&lattice, rng);
        Self::new(lattice, beta, e_field, link_matrix, 0)
    }
    
    /// Generate a configuration with cold e_field and hot link matrices
    ///
    /// # Errors
    /// Return [`StateInitializationError::LatticeInitializationError`] if the parameter is invalide
    /// for [`LatticeCyclique`].
    /// Or propagates the error form [`Self::new`].
    pub fn new_deterministe_cold_e_hot_link (
        size: Real,
        beta: Real,
        number_of_points: usize,
        rng: &mut impl rand::Rng,
    ) -> Result<Self, <Self as LatticeStateWithEFieldNew<D>>::Error> {
        let lattice = LatticeCyclique::new(size, number_of_points)?;
        let e_field = EField::new_cold(&lattice);
        let link_matrix = LinkMatrix::new_deterministe(&lattice, rng);
        
        Self::new(lattice, beta, e_field, link_matrix, 0)
    }
    
    /// Generate a new cold state.
    ///
    /// It meas that the link matrices are set to the identity and electrical field are set to 0.
    ///
    /// # Errors
    /// Return [`StateInitializationError::LatticeInitializationError`] if the parameter is invalide
    /// for [`LatticeCyclique`].
    /// Or propagates the error form [`Self::new`].
    pub fn new_cold(size: Real, beta: Real , number_of_points: usize) -> Result<Self, <Self as LatticeStateWithEFieldNew<D>>::Error> {
        let lattice = LatticeCyclique::new(size, number_of_points)?;
        let link_matrix = LinkMatrix::new_cold(&lattice);
        let e_field = EField::new_cold(&lattice);
        Self::new(lattice, beta, e_field, link_matrix, 0)
    }
}

impl<State, D> LatticeStateWithEFieldSyncDefault<State, D>
    where Self: LatticeStateWithEFieldNew<D, Error = StateInitializationError>,
    State: LatticeState<D>,
    D: DimName + Eq,
    DefaultAllocator: Allocator<usize, D>,
    VectorN<usize, D>: Copy + Send + Sync,
    DefaultAllocator: Allocator<Su3Adjoint, D>,
    VectorN<Su3Adjoint, D>: Sync + Send,
    Direction<D>: DirectionList,
{
    /// Generate a hot (i.e. random) initial state.
    ///
    /// Multi threaded generation of random data. Due to the non deterministic way threads
    /// operate a set cannot be reproduce easily, In that case use
    /// [`LatticeStateWithEFieldSyncDefault::new_deterministe`].
    ///
    /// # Errors
    /// Return [`StateInitializationError::LatticeInitializationError`] if the parameter is invalide
    /// for [`LatticeCyclique`].
    /// Return an [`SimulationError::ThreadingError`]([`ThreadError::ThreadNumberIncorect`])
    /// if `number_of_points = 0`.
    /// Returns an error if a thread panicked.
    /// Or propagates the error form [`Self::new`].
    pub fn new_random_threaded<Distribution>(
        size: Real,
        beta: Real,
        number_of_points: usize,
        d: &Distribution,
        number_of_thread : usize
    ) -> Result<Self, StateInitializationErrorThreaded>
        where Distribution: rand_distr::Distribution<Real> + Sync,
    {
        if number_of_thread == 0 {
            return Err(StateInitializationErrorThreaded::ThreadingError(ThreadError::ThreadNumberIncorect));
        }
        else if number_of_thread == 1 {
            let mut rng = rand::thread_rng();
            return Self::new_deterministe(size, beta, number_of_points, &mut rng, d).map_err(|err| err.into());
        }
        let lattice = LatticeCyclique::new(size, number_of_points)
            .map_err(|err| StateInitializationErrorThreaded::StateInitializationError(err.into()))?;
        thread::scope(|s| {
            let lattice_clone = lattice.clone();
            let handel = s.spawn(move |_| {
                EField::new_random(&lattice_clone, d)
            });
            let link_matrix = LinkMatrix::new_random_threaded(&lattice, number_of_thread - 1)?;
            let e_field = handel.join().map_err(|err| StateInitializationErrorThreaded::ThreadingError(ThreadError::Panic(err)))?;
            // TODO not very clean: imporve
            Self::new(lattice, beta, e_field, link_matrix, 0)
                .map_err(StateInitializationErrorThreaded::StateInitializationError)
        }).map_err(|err| StateInitializationErrorThreaded::ThreadingError(ThreadError::Panic(err)))?
    }
}

/// This is an sync State
impl<State, D> SimulationStateSynchrone<D> for LatticeStateWithEFieldSyncDefault<State, D>
    where State: LatticeState<D> + Clone,
    Self: LatticeStateWithEField<D>,
    D: DimName,
    DefaultAllocator: Allocator<usize, D>,
    VectorN<usize, D>: Copy + Send + Sync,
    DefaultAllocator: Allocator<Su3Adjoint, D>,
    VectorN<Su3Adjoint, D>: Sync + Send,
    Direction<D>: DirectionList,
{}

impl<State, D> LatticeState<D> for LatticeStateWithEFieldSyncDefault<State, D>
    where State: LatticeState<D>,
    D: DimName,
    DefaultAllocator: Allocator<usize, D>,
    VectorN<usize, D>: Copy + Send + Sync,
    DefaultAllocator: Allocator<Su3Adjoint, D>,
    VectorN<Su3Adjoint, D>: Sync + Send,
    Direction<D>: DirectionList,
{
    
    fn link_matrix(&self) -> &LinkMatrix{
        self.lattice_state.link_matrix()
    }
    
    /// # Panic
    /// panic under the same condition as `State::set_link_matrix`
    fn set_link_matrix(&mut self, link_matrix: LinkMatrix) {
        self.lattice_state.set_link_matrix(link_matrix);
    }
    
    fn lattice(&self) -> &LatticeCyclique<D> {
        self.lattice_state.lattice()
    }

    fn beta(&self) -> Real {
        self.lattice_state.beta()
    }

    const CA: Real = State::CA;

    fn get_hamiltonian_links(&self) -> Real {
        self.lattice_state.get_hamiltonian_links()
    }
}

impl<State, D> LatticeStateWithEFieldNew<D> for LatticeStateWithEFieldSyncDefault<State, D>
    where State: LatticeState<D> + LatticeStateNew<D>,
    Self: LatticeStateWithEField<D>,
    D: DimName,
    DefaultAllocator: Allocator<usize, D>,
    VectorN<usize, D>: Copy + Send + Sync,
    DefaultAllocator: Allocator<Su3Adjoint, D>,
    VectorN<Su3Adjoint, D>: Sync + Send,
    Direction<D>: DirectionList,
    StateInitializationError: Into<State::Error>,
    State::Error: From<rand_distr::NormalError>,
{
    type Error = State::Error;
    /// create a new simulation state. If `e_field` or `link_matrix` does not have the corresponding
    /// amount of data compared to lattice it fails to create the state.
    /// `t` is the number of time the simulation ran. i.e. the time sate.
    fn new(lattice: LatticeCyclique<D>, beta: Real, e_field: EField<D>, link_matrix: LinkMatrix, t: usize) -> Result<Self, Self::Error> {
        if ! lattice.has_compatible_lenght_e_field(&e_field){
            return Err(StateInitializationError::IncompatibleSize.into());
        }
        let lattice_state_r = State::new(lattice, beta, link_matrix);
        match lattice_state_r  {
            Ok(lattice_state) => Ok(Self {lattice_state, e_field, t}),
            Err(err) => Err(err)
        }
    }
}

impl<D> LatticeStateWithEField<D> for LatticeStateWithEFieldSyncDefault<LatticeStateDefault<D>, D>
    where D: DimName,
    DefaultAllocator: Allocator<usize, D>,
    na::VectorN<usize, D>: Copy + Send + Sync,
    DefaultAllocator: Allocator<Su3Adjoint, D>,
    VectorN<Su3Adjoint, D>: Sync + Send,
    Direction<D>: DirectionList,
{
    /// By default \sum_x Tr(E_i E_i)
    fn get_hamiltonian_efield(&self) -> Real {
        self.lattice().get_points().par_bridge().map(|el| {
            Direction::get_all_positive_directions().iter().map(|dir_i| {
                let e_i = self.e_field().get_e_field(&el, dir_i, self.lattice()).unwrap();
                e_i.trace_squared()
            }).sum::<Real>()
        }).sum::<Real>() * self.beta()
    }
    
    /// The "Electrical" field of this state.
    fn e_field(&self) -> &EField<D> {
        &self.e_field
    }
    
    /// # Panic
    /// Panic if the length of link_matrix is different from `lattice.get_number_of_points()`
    fn set_e_field(&mut self, e_field: EField<D>) {
        if self.lattice().get_number_of_points() != e_field.len() {
            panic!("e_field is not of the correct size");
        }
        self.e_field = e_field;
    }
    
    /// return the time state, i.e. the number of time the simulation ran.
    fn t(&self) -> usize {
        self.t
    }
    
    /// Get the derive of U_i(x).
    fn get_derivative_u(link: &LatticeLinkCanonical<D>, link_matrix: &LinkMatrix, e_field: &EField<D>, lattice: &LatticeCyclique<D>) -> Option<CMatrix3> {
        let c = Complex::new(0_f64, (2_f64 * Self::CA).sqrt());
        let u_i = link_matrix.get_matrix(&LatticeLink::from(*link), lattice)?;
        let e_i = e_field.get_e_field(link.pos(), link.dir(), lattice)?;
        Some(e_i.to_matrix() * u_i * c * Complex::from(1_f64 / lattice.size()))
    }
    
    /// Get the derive of E(x) (as a vector of Su3Adjoint).
    fn get_derivative_e(point: &LatticePoint<D>, link_matrix: &LinkMatrix, _e_field: &EField<D>, lattice: &LatticeCyclique<D>) -> Option<VectorN<Su3Adjoint, D>> {
        let c = - (2_f64 / Self::CA).sqrt();
        let dir_pos = Direction::<D>::get_all_positive_directions();
        let iterator = dir_pos.iter().map(|dir| {
            let u_i = link_matrix.get_matrix(&LatticeLink::new(*point, *dir), lattice)?;
            let sum_s: CMatrix3 = Direction::<D>::get_all_directions().iter()
                .filter(|dir_2| dir_2.to_positive() != *dir)
                .map(|dir_2| {
                    link_matrix.get_sij(point, dir, dir_2, lattice)
                        .map(|el| el.adjoint())
                }).sum::<Option<CMatrix3>>()?;
            Some(Su3Adjoint::new(
                Vector8::<Real>::from_fn(|index, _| {
                    c * (su3::GENERATORS[index] * u_i * sum_s).trace().imaginary() / lattice.size()
                })
            ))
        });
        let mut return_vector = VectorN::<_, D>::from_element(Su3Adjoint::default());
        for (index, element) in iterator.enumerate() {
            return_vector[index] = element?;
        }
        Some(return_vector)
    }
    
}<|MERGE_RESOLUTION|>--- conflicted
+++ resolved
@@ -605,279 +605,6 @@
     }
 }
 
-<<<<<<< HEAD
-=======
-/// Depreciated use [`LatticeHamiltonianSimulationStateSyncDefault`] using [`LatticeStateDefault::<U4>`] instead.
-#[derive(Debug, PartialEq, Clone)]
-#[deprecated(
-    since = "0.1.0",
-    note = "Please use `LatticeHamiltonianSimulationStateSyncDefault<LatticeStateDefault<dim::U4>>` instead"
-)]
-pub struct LatticeHamiltonianSimulationStateSync {
-    lattice : LatticeCyclique<na::U4>,
-    beta: Real,
-    e_field: EField<na::U4>,
-    link_matrix: LinkMatrix,
-    t: usize,
-}
-
-#[allow(deprecated)]
-impl SimulationStateSynchrone<na::U4> for LatticeHamiltonianSimulationStateSync {}
-
-#[allow(deprecated)]
-impl LatticeHamiltonianSimulationStateSync {
-    
-    /// Generate a hot (i.e. random) initial state.
-    ///
-    /// Single threaded generation with a given random number generator.
-    /// `size` is the size parameter of the lattice and `number_of_points` is the number of points
-    /// in each spatial dimension of the lattice. See [`LatticeCyclique::new`] for more info.
-    ///
-    /// useful to reproduce a set of data but slower than
-    /// [`LatticeHamiltonianSimulationStateSync::new_random_threaded`].
-    ///
-    /// # Errors
-    /// Return [`StateInitializationError::LatticeInitializationError`] if the parameter is invalide
-    /// for [`LatticeCyclique`].
-    /// Or propagates the error form [`Self::new`].
-    ///
-    /// # Example
-    /// ```
-    /// extern crate rand;
-    /// extern crate rand_distr;
-    /// # use lattice_qcd_rs::{simulation::LatticeHamiltonianSimulationStateSync, lattice::LatticeCyclique};
-    /// use rand::{SeedableRng,rngs::StdRng};
-    ///
-    /// let mut rng_1 = StdRng::seed_from_u64(0);
-    /// let mut rng_2 = StdRng::seed_from_u64(0);
-    /// // They have the same seed and should generate the same numbers
-    /// let distribution = rand::distributions::Uniform::from(-1_f64..1_f64);
-    /// assert_eq!(
-    ///     LatticeHamiltonianSimulationStateSync::new_deterministe(1_f64, 1_f64, 4, &mut rng_1, &distribution).unwrap(),
-    ///     LatticeHamiltonianSimulationStateSync::new_deterministe(1_f64, 1_f64, 4, &mut rng_2, &distribution).unwrap()
-    /// );
-    /// ```
-    pub fn new_deterministe(
-        size: Real,
-        beta: Real,
-        number_of_points: usize,
-        rng: &mut impl rand::Rng,
-        d: &impl rand_distr::Distribution<Real>,
-    ) -> Result<Self, StateInitializationError> {
-        let lattice = LatticeCyclique::new(size, number_of_points)?;
-        let e_field = EField::new_deterministe(&lattice, rng, d);
-        let link_matrix = LinkMatrix::new_deterministe(&lattice, rng);
-        Self::new(lattice, beta, e_field, link_matrix, 0)
-    }
-    
-    /// Generate a configuration with cold e_field and hot link matrices
-    ///
-    /// # Errors
-    /// Return [`StateInitializationError::LatticeInitializationError`] if the parameter is invalide
-    /// for [`LatticeCyclique`].
-    /// Or propagates the error form [`Self::new`].
-    pub fn new_deterministe_cold_e_hot_link (
-        size: Real,
-        beta: Real,
-        number_of_points: usize,
-        rng: &mut impl rand::Rng,
-    ) -> Result<Self, StateInitializationError> {
-        let lattice = LatticeCyclique::new(size, number_of_points)?;
-        let e_field = EField::new_cold(&lattice);
-        let link_matrix = LinkMatrix::new_deterministe(&lattice, rng);
-        
-        Self::new(lattice, beta, e_field, link_matrix, 0)
-    }
-    
-    /// Generate a hot (i.e. random) initial state.
-    ///
-    /// Multi threaded generation of random data. Due to the non deterministic way threads
-    /// operate a set cannot be reproduce easily, In that case use
-    /// [`LatticeHamiltonianSimulationStateSync::new_deterministe`].
-    ///
-    /// # Errors
-    /// Return [`StateInitializationError::LatticeInitializationError`] if the parameter is invalide
-    /// for [`LatticeCyclique`].
-    /// Return an [`SimulationError::ThreadingError`]([`ThreadError::ThreadNumberIncorect`])
-    /// if `number_of_points = 0`.
-    /// Returns an error if a thread panicked.
-    /// Or propagates the error form [`Self::new`].
-    pub fn new_random_threaded<Distribution>(
-        size: Real,
-        beta: Real,
-        number_of_points: usize,
-        d: &Distribution,
-        number_of_thread : usize
-    ) -> Result<Self, StateInitializationErrorThreaded>
-        where Distribution: rand_distr::Distribution<Real> + Sync,
-    {
-        if number_of_thread == 0 {
-            return Err(StateInitializationErrorThreaded::ThreadingError(ThreadError::ThreadNumberIncorect));
-        }
-        else if number_of_thread == 1 {
-            let mut rng = rand::thread_rng();
-            return Self::new_deterministe(size, beta, number_of_points, &mut rng, d).map_err(|err| err.into());
-        }
-        let lattice = LatticeCyclique::new(size, number_of_points)
-            .map_err(|err| StateInitializationErrorThreaded::StateInitializationError(err.into()))?;
-        thread::scope(|s| {
-            let lattice_clone = lattice.clone();
-            let handel = s.spawn(move |_| {
-                EField::new_random(&lattice_clone, d)
-            });
-            let link_matrix = LinkMatrix::new_random_threaded(&lattice, number_of_thread - 1)?;
-            let e_field = handel.join().map_err(|err| StateInitializationErrorThreaded::ThreadingError(ThreadError::Panic(err)))?;
-            // TODO not very clean: imporve
-            Self::new(lattice, beta, e_field, link_matrix, 0)
-                .map_err(StateInitializationErrorThreaded::StateInitializationError)
-        }).map_err(|err| StateInitializationErrorThreaded::ThreadingError(ThreadError::Panic(err)))?
-    }
-    
-    /// Generate a new cold state.
-    ///
-    /// It meas that the link matrices are set to the identity and electrical field are set to 0.
-    ///
-    /// # Errors
-    /// Return [`StateInitializationError::LatticeInitializationError`] if the parameter is invalide
-    /// for [`LatticeCyclique`].
-    /// Or propagates the error form [`Self::new`].
-    pub fn new_cold(size: Real, beta: Real , number_of_points: usize) -> Result<Self, StateInitializationError> {
-        let lattice = LatticeCyclique::new(size, number_of_points)?;
-        let link_matrix = LinkMatrix::new_cold(&lattice);
-        let e_field = EField::new_cold(&lattice);
-        Self::new(lattice, beta, e_field, link_matrix, 0)
-    }
-    
-    /// Get the gauss coefficient `G(x) = \sum_i E_i(x) - U_{-i}(x) E_i(x - i) U^\dagger_{-i}(x)`.
-    pub fn get_gauss(&self, point: &LatticePoint<na::U4>) -> Option<CMatrix3> {
-        self.e_field().get_gauss(self.link_matrix(), point, self.lattice())
-    }
-}
-
-#[allow(deprecated)]
-impl LatticeState<na::U4> for LatticeHamiltonianSimulationStateSync {
-    
-    const CA: Real = 3_f64;
-    
-    getter_trait!(
-        /// The link matrices of this state.
-        link_matrix, LinkMatrix
-    );
-    getter_trait!(lattice, LatticeCyclique<na::U4>);
-    getter_copy_trait!(beta, Real);
-    
-    /// # Panic
-    /// Panic if the length of link_matrix is different from `lattice.get_number_of_canonical_links_space()`
-    fn set_link_matrix(&mut self, link_matrix: LinkMatrix) {
-        if self.lattice.get_number_of_canonical_links_space() != link_matrix.len() {
-            panic!("Link matrices are not of the correct size");
-        }
-        self.link_matrix = link_matrix;
-    }
-    
-    /// Get the Hamiltonian of the state.
-    /// # Panic
-    /// Panic if plaquettes cannot be found
-    fn get_hamiltonian_links(&self) -> Real {
-        // here it is ok to use par_bridge() as we do not care for the order
-        self.lattice().get_points().par_bridge().map(|el| {
-            Direction::get_all_positive_directions().iter().map(|dir_i| {
-                Direction::get_all_positive_directions().iter()
-                    .filter(|dir_j| dir_i.to_index() < dir_j.to_index())
-                    .map(|dir_j| {
-                        1_f64 - self.link_matrix().get_pij(&el, dir_i, dir_j, self.lattice())
-                            .expect("Plaquette not found").trace().real() / Self::CA
-                    }).sum::<Real>()
-            }).sum::<Real>()
-        }).sum::<Real>() * self.beta()
-    }
-}
-
-#[allow(deprecated)]
-impl LatticeHamiltonianSimulationStateNew<na::U4> for LatticeHamiltonianSimulationStateSync{
-    
-    type Error = StateInitializationError;
-    
-    /// create a new simulation state. If `e_field` or `link_matrix` does not have the corresponding
-    /// amount of data compared to lattice it fails to create the state.
-    /// `t` is the number of time the simulation ran. i.e. the time sate.
-    fn new(lattice: LatticeCyclique<na::U4>, beta: Real, e_field: EField<na::U4>, link_matrix: LinkMatrix, t: usize) -> Result<Self, Self::Error> {
-        if ! lattice.has_compatible_lenght(&link_matrix, &e_field) {
-            return Err(StateInitializationError::IncompatibleSize);
-        }
-        Ok(Self {lattice, e_field, link_matrix, t, beta})
-    }
-}
-
-#[allow(deprecated)]
-impl LatticeHamiltonianSimulationState<na::U4> for LatticeHamiltonianSimulationStateSync {
-    
-    /// # Panic
-    /// Panic if EField cannot be found
-    fn get_hamiltonian_efield(&self) -> Real {
-        self.lattice().get_points().par_bridge().map(|el| {
-            Direction::get_all_positive_directions().iter().map(|dir_i| {
-                let e_i = self.e_field().get_e_field(&el, dir_i, self.lattice()).expect("EField not found");
-                e_i.trace_squared()
-            }).sum::<Real>()
-        }).sum::<Real>() * self.beta()
-    }
-    
-    /// The "Electrical" field of this state.
-    fn e_field(&self) -> &EField<na::U4> {
-        &self.e_field
-    }
-    
-    /// # Panic
-    /// Panic if the length of link_matrix is different from `lattice.get_number_of_points()`
-    fn set_e_field(&mut self, e_field: EField<na::U4>) {
-        if self.lattice.get_number_of_points() != e_field.len() {
-            panic!("e_field is not of the correct size");
-        }
-        self.e_field = e_field;
-    }
-    
-    /// return the time state, i.e. the number of time the simulation ran.
-    fn t(&self) -> usize {
-        self.t
-    }
-    
-    /// Get the derive of U_i(x).
-    fn get_derivative_u(link: &LatticeLinkCanonical<na::U4>, link_matrix: &LinkMatrix, e_field: &EField<na::U4>, lattice: &LatticeCyclique<na::U4>) -> Option<CMatrix3> {
-        let c = Complex::new(0_f64, (2_f64 * Self::CA).sqrt());
-        let u_i = link_matrix.get_matrix(&LatticeLink::from(*link), lattice)?;
-        let e_i = e_field.get_e_field(link.pos(), link.dir(), lattice)?;
-        Some(e_i.to_matrix() * u_i * c * Complex::from(1_f64 / lattice.size()))
-    }
-    
-    /// Get the derive of E(x) (as a vector of Su3Adjoint).
-    fn get_derivative_e(point: &LatticePoint<na::U4>, link_matrix: &LinkMatrix, _e_field: &EField<na::U4>, lattice: &LatticeCyclique<na::U4>) -> Option<Vector4<Su3Adjoint>> {
-        let c = - (2_f64 / Self::CA).sqrt();
-        let dir_pos = Direction::get_all_positive_directions();
-        let iterator = dir_pos.iter().map(|dir| {
-            let u_i = link_matrix.get_matrix(&LatticeLink::new(*point, *dir), lattice)?;
-            let sum_s: CMatrix3 = Direction::get_all_directions().iter()
-                .filter(|dir_2| dir_2.to_positive() != *dir)
-                .map(|dir_2| {
-                    link_matrix.get_sij(point, dir, dir_2, lattice)
-                        .map(|el| el.adjoint())
-                }).sum::<Option<CMatrix3>>()?;
-            Some(Su3Adjoint::new(
-                Vector8::<Real>::from_fn(|index, _| {
-                    c * (su3::GENERATORS[index] * u_i * sum_s).trace().imaginary() / lattice.size()
-                })
-            ))
-        });
-        let mut return_vector = Vector4::from_element(Su3Adjoint::default());
-        for (index, element) in iterator.enumerate() {
-            return_vector[index] = element?;
-        }
-        Some(return_vector)
-    }
-    
-}
-
->>>>>>> 196f5593
 /// wrapper for a simulation state using leap frog ([`SimulationStateLeap`]) using a synchrone type
 /// ([`SimulationStateSynchrone`]).
 #[derive(Debug, PartialEq, Clone)]
